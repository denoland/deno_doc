// Copyright 2020-2022 the Deno authors. All rights reserved. MIT license.

use clap::App;
use clap::Arg;
use deno_doc::find_nodes_by_name_recursively;
use deno_doc::DocNodeKind;
use deno_doc::DocParser;
use deno_doc::DocPrinter;
use deno_graph::source::LoadFuture;
use deno_graph::source::LoadResponse;
use deno_graph::source::Loader;
use deno_graph::BuildOptions;
use deno_graph::CapturingModuleAnalyzer;
use deno_graph::GraphKind;
use deno_graph::ModuleGraph;
use deno_graph::ModuleSpecifier;
use futures::executor::block_on;
use futures::future;
use indexmap::IndexMap;
use std::env::current_dir;
use std::fs::read_to_string;

struct SourceFileLoader {}

impl Loader for SourceFileLoader {
  fn load(
    &mut self,
    specifier: &ModuleSpecifier,
    _is_dynamic: bool,
    _cache_setting: deno_graph::source::CacheSetting,
  ) -> LoadFuture {
    let result = if specifier.scheme() == "file" {
      let path = specifier.to_file_path().unwrap();
      read_to_string(path)
        .map(|content| {
          Some(LoadResponse::Module {
            specifier: specifier.clone(),
            maybe_headers: None,
            content: content.into(),
          })
        })
        .map_err(|err| err.into())
    } else {
      Ok(None)
    };
    Box::pin(future::ready(result))
  }
}

async fn run() -> anyhow::Result<()> {
  let matches = App::new("ddoc")
    .arg(Arg::with_name("html").long("html").requires_all(&["name"]))
    .arg(Arg::with_name("name").long("name").takes_value(true))
    .arg(Arg::with_name("source_files").required(true).multiple(true))
    .arg(
      Arg::with_name("filter")
        .long("filter")
        .conflicts_with("html"),
    )
    .arg(Arg::with_name("private").long("private"))
    .get_matches();
  let source_files = matches.values_of("source_files").unwrap();
  let html = matches.is_present("html");
  let name = if html {
    matches.value_of("name").unwrap().to_string()
  } else {
    "".to_string()
  };
  let maybe_filter = matches.value_of("filter");
  let private = matches.is_present("private");
  let source_files: Vec<ModuleSpecifier> = source_files
    .into_iter()
    .map(|source_file| {
      ModuleSpecifier::from_directory_path(current_dir().unwrap())
        .unwrap()
        .join(source_file)
        .unwrap()
    })
    .collect();
  let mut loader = SourceFileLoader {};
  let analyzer = CapturingModuleAnalyzer::default();
  let mut graph = ModuleGraph::new(GraphKind::TypesOnly);
  graph
    .build(
      source_files.clone(),
      &mut loader,
      BuildOptions {
        module_analyzer: Some(&analyzer),
        ..Default::default()
      },
    )
    .await;
<<<<<<< HEAD
  let parser = DocParser::new(graph, private, analyzer.as_capturing_parser())?;

  if html {
    let mut source_files = source_files.clone();
    source_files.sort();
    let mut doc_nodes_by_url = IndexMap::with_capacity(source_files.len());
    for source_file in source_files {
      let nodes = parser.parse_with_reexports(&source_file)?;
      doc_nodes_by_url.insert(source_file, nodes);
    }
    generate_docs_directory(name, &doc_nodes_by_url)?;
    return Ok(());
  }

  let mut doc_nodes = Vec::with_capacity(1024);
  for source_file in source_files {
    let nodes = parser.parse_with_reexports(&source_file)?;
    doc_nodes.extend_from_slice(&nodes);
  }
=======
  let parser = DocParser::new(&graph, private, analyzer.as_capturing_parser())?;
  let mut doc_nodes = parser.parse_with_reexports(&source_file)?;
>>>>>>> 46e9c533

  doc_nodes.retain(|doc_node| doc_node.kind != DocNodeKind::Import);
  if let Some(filter) = maybe_filter {
    doc_nodes = find_nodes_by_name_recursively(doc_nodes, filter.to_string());
  }

  let result = DocPrinter::new(&doc_nodes, true, false);
  println!("{}", result);
  Ok(())
}

fn main() {
  let future = async move {
    if let Err(err) = run().await {
      eprintln!("{}", err);
      std::process::exit(1);
    }
  };

  block_on(future);
}

fn generate_docs_directory(
  name: String,
  doc_nodes_by_url: &IndexMap<ModuleSpecifier, Vec<deno_doc::DocNode>>,
) -> Result<(), anyhow::Error> {
  let options = deno_doc::html::GenerateOptions {
    package_name: name,
    // TODO: don't hardcode the path
    base_url: "/generated_docs/".to_string(),
  };
  let html = deno_doc::html::generate(options.clone(), doc_nodes_by_url)?;

  // TODO: don't hardcode the path
  let base_path = format!(
    "./{}",
    &options
      .base_url
      .strip_prefix('/')
      .unwrap_or(&options.base_url)
  );
  let path = std::path::Path::new(&base_path);
  let _ = std::fs::remove_dir_all(path);
  std::fs::create_dir(path)?;

  std::fs::write(
    path.join(deno_doc::html::STYLESHEET_FILENAME),
    deno_doc::html::STYLESHEET,
  )
  .unwrap();
  std::fs::write(
    path.join(deno_doc::html::SEARCH_INDEX_FILENAME),
    deno_doc::html::generate_search_index(doc_nodes_by_url)?,
  )
  .unwrap();
  std::fs::write(
    path.join(deno_doc::html::SEARCH_FILENAME),
    deno_doc::html::SEARCH_JS,
  )
  .unwrap();
  for (name, content) in html {
    let mut this_path = path.join(name);
    this_path.set_extension("html");
    let prefix = this_path.parent().unwrap();
    std::fs::create_dir_all(prefix).unwrap();
    std::fs::write(this_path, content).unwrap();
  }

  Ok(())
}<|MERGE_RESOLUTION|>--- conflicted
+++ resolved
@@ -90,8 +90,8 @@
       },
     )
     .await;
-<<<<<<< HEAD
-  let parser = DocParser::new(graph, private, analyzer.as_capturing_parser())?;
+
+  let parser = DocParser::new(&graph, private, analyzer.as_capturing_parser())?;
 
   if html {
     let mut source_files = source_files.clone();
@@ -110,10 +110,6 @@
     let nodes = parser.parse_with_reexports(&source_file)?;
     doc_nodes.extend_from_slice(&nodes);
   }
-=======
-  let parser = DocParser::new(&graph, private, analyzer.as_capturing_parser())?;
-  let mut doc_nodes = parser.parse_with_reexports(&source_file)?;
->>>>>>> 46e9c533
 
   doc_nodes.retain(|doc_node| doc_node.kind != DocNodeKind::Import);
   if let Some(filter) = maybe_filter {
