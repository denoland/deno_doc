--- conflicted
+++ resolved
@@ -89,9 +89,14 @@
   if let Some(filter) = maybe_filter {
     doc_nodes = find_nodes_by_name_recursively(doc_nodes, filter.to_string());
   }
-  let result = DocPrinter::new(&doc_nodes, true, private);
-  println!("{}", result);
-  Ok(())
+
+  if !html {
+    let result = DocPrinter::new(&doc_nodes, true, false);
+    println!("{}", result);
+    return Ok(());
+  }
+
+  generate_docs_directory(name, &doc_nodes)
 }
 
 fn main() {
@@ -100,17 +105,6 @@
       eprintln!("{}", err);
       std::process::exit(1);
     }
-<<<<<<< HEAD
-
-    if !html {
-      let result = DocPrinter::new(&doc_nodes, true, false);
-      println!("{}", result);
-      return;
-    }
-
-    generate_docs_directory(name, &doc_nodes).unwrap();
-=======
->>>>>>> f505ffa0
   };
 
   block_on(future);
