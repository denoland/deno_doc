--- conflicted
+++ resolved
@@ -61,7 +61,6 @@
       .join(source_file)
       .unwrap();
   let mut loader = SourceFileLoader {};
-<<<<<<< HEAD
   let analyzer = CapturingModuleAnalyzer::default();
   let mut graph = ModuleGraph::new(GraphKind::TypesOnly);
   graph
@@ -74,31 +73,14 @@
       },
     )
     .await;
-  let parser = DocParser::new(graph, false, analyzer.as_capturing_parser())?;
+  let parser = DocParser::new(graph, private, analyzer.as_capturing_parser())?;
   let mut doc_nodes = parser.parse_with_reexports(&source_file)?;
-=======
-  let future = async move {
-    let analyzer = CapturingModuleAnalyzer::default();
-    let mut graph = ModuleGraph::new(GraphKind::TypesOnly);
-    graph
-      .build(
-        vec![source_file.clone()],
-        &mut loader,
-        BuildOptions {
-          module_analyzer: Some(&analyzer),
-          ..Default::default()
-        },
-      )
-      .await;
-    let parser = DocParser::new(graph, private, analyzer.as_capturing_parser());
-    let parse_result = parser.parse_with_reexports(&source_file);
->>>>>>> 6bd2d498
 
   doc_nodes.retain(|doc_node| doc_node.kind != DocNodeKind::Import);
   if let Some(filter) = maybe_filter {
     doc_nodes = find_nodes_by_name_recursively(doc_nodes, filter.to_string());
   }
-  let result = DocPrinter::new(&doc_nodes, true, false);
+  let result = DocPrinter::new(&doc_nodes, true, private);
   println!("{}", result);
   Ok(())
 }
@@ -109,11 +91,6 @@
       eprintln!("{}", err);
       std::process::exit(1);
     }
-<<<<<<< HEAD
-=======
-    let result = DocPrinter::new(&doc_nodes, true, private);
-    println!("{}", result);
->>>>>>> 6bd2d498
   };
 
   block_on(future);
