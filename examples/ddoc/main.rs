// Copyright 2018-2024 the Deno authors. All rights reserved. MIT license.

use clap::App;
use clap::Arg;
use deno_doc::find_nodes_by_name_recursively;
use deno_doc::html::HrefResolver;
use deno_doc::html::ShortPath;
use deno_doc::html::UrlResolveKind;
use deno_doc::DocNodeKind;
use deno_doc::DocParser;
use deno_doc::DocParserOptions;
use deno_doc::DocPrinter;
use deno_graph::source::LoadFuture;
use deno_graph::source::LoadResponse;
use deno_graph::source::Loader;
use deno_graph::BuildOptions;
use deno_graph::CapturingModuleAnalyzer;
use deno_graph::GraphKind;
use deno_graph::ModuleGraph;
use deno_graph::ModuleSpecifier;
use futures::executor::block_on;
use futures::future;
use indexmap::IndexMap;
use std::env::current_dir;
use std::rc::Rc;

struct SourceFileLoader {}

impl Loader for SourceFileLoader {
  fn load(
    &self,
    specifier: &ModuleSpecifier,
    _options: deno_graph::source::LoadOptions,
  ) -> LoadFuture {
    let result = if specifier.scheme() == "file" {
      let path = specifier.to_file_path().unwrap();
      std::fs::read(path)
        .map(|content| {
          Some(LoadResponse::Module {
            specifier: specifier.clone(),
            maybe_headers: None,
            content: content.into(),
          })
        })
        .map_err(|err| err.into())
    } else {
      Ok(None)
    };
    Box::pin(future::ready(result))
  }
}

async fn run() -> anyhow::Result<()> {
  let matches = App::new("ddoc")
    .arg(
      Arg::with_name("html")
        .long("html")
        .requires_all(&["output"]),
    )
    .arg(Arg::with_name("name").long("name").takes_value(true))
    .arg(
      Arg::with_name("main_entrypoint")
        .long("main_entrypoint")
        .takes_value(true),
    )
    .arg(Arg::with_name("output").long("output").takes_value(true))
    .arg(Arg::with_name("source_files").required(true).multiple(true))
    .arg(
      Arg::with_name("filter")
        .long("filter")
        .conflicts_with("html"),
    )
    .arg(Arg::with_name("private").long("private"))
    .get_matches();
  let source_files = matches.values_of("source_files").unwrap();
  let html = matches.is_present("html");
  let name = if html {
    matches.value_of("name").map(|name| name.to_string())
  } else {
    None
  };
  let main_entrypoint = if html {
    matches.value_of("main_entrypoint").map(|main_entrypoint| {
      ModuleSpecifier::from_directory_path(current_dir().unwrap())
        .unwrap()
        .join(main_entrypoint)
        .unwrap()
    })
  } else {
    None
  };
  let output_dir = if html {
    matches.value_of("output").unwrap().to_string()
  } else {
    "".to_string()
  };
  let maybe_filter = matches.value_of("filter");
  let private = matches.is_present("private");
  let source_files: Vec<ModuleSpecifier> = source_files
    .into_iter()
    .map(|source_file| {
      ModuleSpecifier::from_directory_path(current_dir().unwrap())
        .unwrap()
        .join(source_file)
        .unwrap()
    })
    .collect();
  let loader = SourceFileLoader {};
  let analyzer = CapturingModuleAnalyzer::default();
  let mut graph = ModuleGraph::new(GraphKind::TypesOnly);
  graph
    .build(
      source_files.clone(),
      &loader,
      BuildOptions {
        module_analyzer: &analyzer,
        ..Default::default()
      },
    )
    .await;

  let parser = DocParser::new(
    &graph,
    &analyzer,
    DocParserOptions {
      diagnostics: false,
      private,
    },
  )?;

  if html {
    let mut source_files = source_files.clone();
    source_files.sort();
    let mut doc_nodes_by_url = IndexMap::with_capacity(source_files.len());
    for source_file in source_files {
      let nodes = parser.parse_with_reexports(&source_file)?;
      doc_nodes_by_url.insert(source_file, nodes);
    }
    generate_docs_directory(
      name,
      output_dir,
      main_entrypoint,
      doc_nodes_by_url,
    )?;
    return Ok(());
  }

  let mut doc_nodes = Vec::with_capacity(1024);
  for source_file in source_files {
    let nodes = parser.parse_with_reexports(&source_file)?;
    doc_nodes.extend(nodes);
  }

  doc_nodes.retain(|doc_node| doc_node.kind != DocNodeKind::Import);
  if let Some(filter) = maybe_filter {
    doc_nodes = find_nodes_by_name_recursively(doc_nodes, filter.to_string());
  }

  let result = DocPrinter::new(&doc_nodes, true, false);
  println!("{}", result);
  Ok(())
}

fn main() {
  let future = async move {
    if let Err(err) = run().await {
      eprintln!("{}", err);
      std::process::exit(1);
    }
  };

  block_on(future);
}

struct EmptyResolver();

impl HrefResolver for EmptyResolver {
  fn resolve_path(
    &self,
    current: UrlResolveKind,
    target: UrlResolveKind,
  ) -> String {
    deno_doc::html::href_path_resolve(current, target)
  }

  fn resolve_global_symbol(&self, _symbol: &[String]) -> Option<String> {
    None
  }

  fn resolve_import_href(
    &self,
    _symbol: &[String],
    _src: &str,
  ) -> Option<String> {
    None
  }

  fn resolve_usage(&self, current_file: &ShortPath) -> Option<String> {
    Some(current_file.specifier.to_string())
  }

  fn resolve_source(&self, location: &deno_doc::Location) -> Option<String> {
    Some(location.filename.clone())
  }
}

fn generate_docs_directory(
  package_name: Option<String>,
  output_dir: String,
  main_entrypoint: Option<ModuleSpecifier>,
  doc_nodes_by_url: IndexMap<ModuleSpecifier, Vec<deno_doc::DocNode>>,
) -> Result<(), anyhow::Error> {
  let cwd = current_dir().unwrap();
  let output_dir_resolved = cwd.join(output_dir);

  let mut index_map = IndexMap::new();
  if let Some(main_entrypoint) = main_entrypoint.as_ref() {
    index_map.insert(main_entrypoint.clone(), String::from("."));
  }

  let options = deno_doc::html::GenerateOptions {
    package_name,
    main_entrypoint,
    href_resolver: Rc::new(EmptyResolver()),
    usage_composer: None,
    rewrite_map: Some(index_map),
<<<<<<< HEAD
    sidebar_flatten_namespaces: false,
=======
    composable_output: true,
>>>>>>> 5048e1be
  };
  let html = deno_doc::html::generate(options, doc_nodes_by_url)?;

  let path = &output_dir_resolved;
  let _ = std::fs::remove_dir_all(path);
  std::fs::create_dir(path)?;

  for (name, content) in html {
    let this_path = path.join(name);
    let prefix = this_path.parent().unwrap();
    std::fs::create_dir_all(prefix).unwrap();
    std::fs::write(this_path, content).unwrap();
  }

  Ok(())
}<|MERGE_RESOLUTION|>--- conflicted
+++ resolved
@@ -224,11 +224,7 @@
     href_resolver: Rc::new(EmptyResolver()),
     usage_composer: None,
     rewrite_map: Some(index_map),
-<<<<<<< HEAD
-    sidebar_flatten_namespaces: false,
-=======
     composable_output: true,
->>>>>>> 5048e1be
   };
   let html = deno_doc::html::generate(options, doc_nodes_by_url)?;
 
