// Copyright 2018-2020 the Deno authors. All rights reserved. MIT license.
use crate::swc_util::AstParser;
use crate::ReexportKind;
use swc_common::comments::CommentKind;
use swc_common::Span;
use swc_ecmascript::ast::Decl;
use swc_ecmascript::ast::DefaultDecl;
use swc_ecmascript::ast::ExportSpecifier;
use swc_ecmascript::ast::Expr;
use swc_ecmascript::ast::ImportSpecifier;
use swc_ecmascript::ast::ModuleDecl;
use swc_ecmascript::ast::ModuleItem;
use swc_ecmascript::ast::Stmt;
use swc_ecmascript::parser::Syntax;

use crate::namespace::NamespaceDef;
use crate::node;
use crate::node::DocNode;
use crate::node::ModuleDoc;
use crate::swc_util;
<<<<<<< HEAD
use crate::DocNodeKind;
=======
use crate::ImportDef;
>>>>>>> 45283bcf
use crate::Location;
use futures::Future;
use futures::FutureExt;
use regex::Regex;
use std::collections::HashMap;
use std::error::Error;
use std::fmt;
use std::pin::Pin;

#[derive(Debug)]
pub enum DocError {
  Resolve(String),
  Io(std::io::Error),
  Parse(swc_util::SwcDiagnosticBuffer),
}

impl Error for DocError {}

impl fmt::Display for DocError {
  fn fmt(&self, f: &mut fmt::Formatter<'_>) -> fmt::Result {
    let m = match self {
      Self::Resolve(s) => s.to_string(),
      Self::Io(err) => err.to_string(),
      Self::Parse(err) => err.to_string(),
    };
    f.pad(&m)
  }
}

impl From<swc_util::SwcDiagnosticBuffer> for DocError {
  fn from(error: swc_util::SwcDiagnosticBuffer) -> DocError {
    DocError::Parse(error)
  }
}

pub trait DocFileLoader {
  fn resolve(
    &self,
    specifier: &str,
    referrer: &str,
  ) -> Result<String, DocError>;

  fn load_source_code(
    &self,
    specifier: &str,
  ) -> Pin<Box<dyn Future<Output = Result<String, DocError>>>>;
}

#[derive(Clone)]
enum ImportKind {
  Namespace(String),
  Named(String, Option<String>),
}

#[derive(Clone)]
struct Import {
  src: String,
  kind: ImportKind,
}

pub struct DocParser {
  pub ast_parser: AstParser,
  pub loader: Box<dyn DocFileLoader>,
  pub private: bool,
}

impl DocParser {
  pub fn new(loader: Box<dyn DocFileLoader>, private: bool) -> Self {
    DocParser {
      loader,
      ast_parser: AstParser::default(),
      private,
    }
  }

  /// Parses a module into a list of exported items,
  /// as well as a list of reexported items which need to be fetched from other modules.
  pub fn parse_module(
    &self,
    file_name: &str,
    syntax: Syntax,
    source_code: &str,
  ) -> Result<ModuleDoc, DocError> {
    let parse_result =
      self.ast_parser.parse_module(file_name, syntax, source_code);
    let module = parse_result?;
    let doc_entries = self.get_doc_nodes_for_module_body(module.body.clone());
    let reexports = self.get_reexports_for_module_body(module.body);
    let module_doc = ModuleDoc {
      definitions: doc_entries,
      reexports,
    };
    Ok(module_doc)
  }

  /// Fetches `file_name` and parses it.
  pub async fn parse(
    &self,
    file_name: &str,
    syntax: Syntax,
  ) -> Result<Vec<DocNode>, DocError> {
    let source_code = self.loader.load_source_code(file_name).await?;

    self.parse_source(file_name, syntax, source_code.as_str())
  }

  /// Parses a module and returns a list of exported items (no reexports).
  pub fn parse_source(
    &self,
    file_name: &str,
    syntax: Syntax,
    source_code: &str,
  ) -> Result<Vec<DocNode>, DocError> {
    let module_doc = self.parse_module(file_name, syntax, &source_code)?;
    Ok(module_doc.definitions)
  }

  async fn flatten_reexports(
    &self,
    reexports: &[node::Reexport],
    referrer: &str,
    syntax: Syntax,
  ) -> Result<Vec<DocNode>, DocError> {
    let mut by_src: HashMap<String, Vec<node::Reexport>> = HashMap::new();

    let mut processed_reexports: Vec<DocNode> = vec![];

    for reexport in reexports {
      if by_src.get(&reexport.src).is_none() {
        by_src.insert(reexport.src.to_string(), vec![]);
      }

      let bucket = by_src.get_mut(&reexport.src).unwrap();
      bucket.push(reexport.clone());
    }

    for specifier in by_src.keys() {
      let resolved_specifier = self.loader.resolve(specifier, referrer)?;
      let doc_nodes = self
        .parse_with_reexports(&resolved_specifier, syntax)
        .await?;
      let reexports_for_specifier = by_src.get(specifier).unwrap();

      for reexport in reexports_for_specifier {
        match &reexport.kind {
          node::ReexportKind::All => {
            processed_reexports.extend(doc_nodes.clone())
          }
          node::ReexportKind::Namespace(ns_name) => {
            let ns_def = NamespaceDef {
              elements: doc_nodes.clone(),
            };
            let ns_doc_node = DocNode::namespace(
              ns_name.to_string(),
              Location {
                filename: specifier.to_string(),
                line: 1,
                col: 0,
              },
              None,
              ns_def,
            );
            processed_reexports.push(ns_doc_node);
          }
          node::ReexportKind::Named(ident, maybe_alias) => {
            // Try to find reexport.
            // NOTE: the reexport might actually be reexport from another
            // module; for now we're skipping nested reexports.
            let doc_nodes = doc_nodes
              .iter()
              .filter(|node| &node.name == ident)
              .collect::<Vec<_>>();

            for doc_node in doc_nodes {
              let doc_node = doc_node.clone();
              let doc_node = if let Some(alias) = maybe_alias {
                DocNode {
                  name: alias.to_string(),
                  ..doc_node
                }
              } else {
                doc_node
              };

              processed_reexports.push(doc_node);
            }
          }
        }
      }
    }

    Ok(processed_reexports)
  }

<<<<<<< HEAD
  /// Fetches `file_name`, parses it, and resolves its reexports.
  pub async fn parse_with_reexports(
    &self,
    file_name: &str,
=======
  pub fn parse_with_reexports<'a>(
    &'a self,
    file_name: &'a str,
>>>>>>> 45283bcf
    syntax: Syntax,
  ) -> Pin<Box<dyn Future<Output = Result<Vec<DocNode>, DocError>> + 'a>> {
    async move {
      let source_code = self.loader.load_source_code(file_name).await?;

      let module_doc = self.parse_module(file_name, syntax, &source_code)?;

      let flattened_docs = if !module_doc.reexports.is_empty() {
        let mut flattenned_reexports = self
          .flatten_reexports(&module_doc.reexports, file_name, syntax)
          .await?;
        flattenned_reexports.extend(module_doc.definitions);
        flattenned_reexports
      } else {
        module_doc.definitions
      };

      Ok(flattened_docs)
    }
    .boxed_local()
  }

<<<<<<< HEAD
=======
  fn get_doc_nodes_for_module_imports(
    &self,
    module_body: Vec<swc_ecmascript::ast::ModuleItem>,
    referrer: &str,
  ) -> Result<Vec<DocNode>, DocError> {
    let mut imports = vec![];

    for node in module_body.iter() {
      if let swc_ecmascript::ast::ModuleItem::ModuleDecl(module_decl) = node {
        if let ModuleDecl::Import(import_decl) = module_decl {
          let (js_doc, location) = self.details_for_span(import_decl.span);
          for specifier in &import_decl.specifiers {
            use swc_ecmascript::ast::ImportSpecifier::*;

            let (name, maybe_imported_name, src) = match specifier {
              Named(named_specifier) => (
                named_specifier.local.sym.to_string(),
                named_specifier
                  .imported
                  .as_ref()
                  .map(|ident| ident.sym.to_string())
                  .or_else(|| Some(named_specifier.local.sym.to_string())),
                import_decl.src.value.to_string(),
              ),
              Default(default_specifier) => (
                default_specifier.local.sym.to_string(),
                Some("default".to_string()),
                import_decl.src.value.to_string(),
              ),
              Namespace(namespace_specifier) => (
                namespace_specifier.local.sym.to_string(),
                None,
                import_decl.src.value.to_string(),
              ),
            };

            let resolved_specifier = self.loader.resolve(&src, referrer)?;
            let import_def = ImportDef {
              src: resolved_specifier,
              imported: maybe_imported_name,
            };

            let doc_node = DocNode::import(
              name,
              location.clone(),
              js_doc.clone(),
              import_def,
            );

            imports.push(doc_node);
          }
        }
      }
    }

    Ok(imports)
  }

>>>>>>> 45283bcf
  pub fn get_doc_nodes_for_module_exports(
    &self,
    module_decl: &ModuleDecl,
  ) -> Vec<DocNode> {
    match module_decl {
      ModuleDecl::ExportDecl(export_decl) => {
        vec![super::module::get_doc_node_for_export_decl(
          self,
          export_decl,
        )]
      }
      ModuleDecl::ExportDefaultDecl(export_default_decl) => {
        let (js_doc, location) =
          self.details_for_span(export_default_decl.span);
        let name = "default".to_string();

        let doc_node = match &export_default_decl.decl {
          DefaultDecl::Class(class_expr) => {
            let class_def =
              crate::class::class_to_class_def(self, &class_expr.class);
            DocNode::class(name, location, js_doc, class_def)
          }
          DefaultDecl::Fn(fn_expr) => {
            let function_def = crate::function::function_to_function_def(
              self,
              &fn_expr.function,
            );
            DocNode::function(name, location, js_doc, function_def)
          }
          DefaultDecl::TsInterfaceDecl(interface_decl) => {
            let (_, interface_def) =
              crate::interface::get_doc_for_ts_interface_decl(
                self,
                interface_decl,
              );
            DocNode::interface(name, location, js_doc, interface_def)
          }
        };

        vec![doc_node]
      }
      _ => vec![],
    }
  }

  fn details_for_span(&self, span: Span) -> (Option<String>, Location) {
    let js_doc = self.js_doc_for_span(span);
    let location = self.ast_parser.get_span_location(span).into();
    (js_doc, location)
  }

  pub fn get_doc_node_for_decl(&self, decl: &Decl) -> Option<DocNode> {
    match decl {
      Decl::Class(class_decl) => {
        let (name, class_def) =
          super::class::get_doc_for_class_decl(self, class_decl);
        let (js_doc, location) = self.details_for_span(class_decl.class.span);
        Some(DocNode::class(name, location, js_doc, class_def))
      }
      Decl::Fn(fn_decl) => {
        let (name, function_def) =
          super::function::get_doc_for_fn_decl(self, fn_decl);
        let (js_doc, location) = self.details_for_span(fn_decl.function.span);
        Some(DocNode::function(name, location, js_doc, function_def))
      }
      Decl::Var(var_decl) => {
        let (name, var_def) = super::variable::get_doc_for_var_decl(var_decl);
        let (js_doc, location) = self.details_for_span(var_decl.span);
        Some(DocNode::variable(name, location, js_doc, var_def))
      }
      Decl::TsInterface(ts_interface_decl) => {
        let (name, interface_def) =
          super::interface::get_doc_for_ts_interface_decl(
            self,
            ts_interface_decl,
          );
        let (js_doc, location) = self.details_for_span(ts_interface_decl.span);
        Some(DocNode::interface(name, location, js_doc, interface_def))
      }
      Decl::TsTypeAlias(ts_type_alias) => {
        let (name, type_alias_def) =
          super::type_alias::get_doc_for_ts_type_alias_decl(
            self,
            ts_type_alias,
          );
        let (js_doc, location) = self.details_for_span(ts_type_alias.span);
        Some(DocNode::type_alias(name, location, js_doc, type_alias_def))
      }
      Decl::TsEnum(ts_enum) => {
        let (name, enum_def) =
          super::r#enum::get_doc_for_ts_enum_decl(self, ts_enum);
        let (js_doc, location) = self.details_for_span(ts_enum.span);
        Some(DocNode::r#enum(name, location, js_doc, enum_def))
      }
      Decl::TsModule(ts_module) => {
        let (name, namespace_def) =
          super::namespace::get_doc_for_ts_module(self, ts_module);
        let (js_doc, location) = self.details_for_span(ts_module.span);
        Some(DocNode::namespace(name, location, js_doc, namespace_def))
      }
    }
  }

  fn get_imports_for_module_body(
    &self,
    module_body: &[swc_ecmascript::ast::ModuleItem],
  ) -> HashMap<String, Import> {
    let mut imports = HashMap::new();

    for node in module_body.iter() {
      if let ModuleItem::ModuleDecl(ModuleDecl::Import(import_decl)) = node {
        for specifier in &import_decl.specifiers {
          let import = match specifier {
            ImportSpecifier::Named(named_specifier) => Import {
              kind: ImportKind::Named(
                named_specifier.local.sym.to_string(),
                named_specifier
                  .imported
                  .as_ref()
                  .map(|ident| ident.sym.to_string()),
              ),
              src: import_decl.src.value.to_string(),
            },
            ImportSpecifier::Default(default_specifier) => Import {
              kind: ImportKind::Named(
                default_specifier.local.sym.to_string(),
                Some("default".to_string()),
              ),
              src: import_decl.src.value.to_string(),
            },
            ImportSpecifier::Namespace(namespace_specifier) => Import {
              kind: ImportKind::Namespace(
                namespace_specifier.local.sym.to_string(),
              ),
              src: import_decl.src.value.to_string(),
            },
          };

          let name = match import.kind.clone() {
            ImportKind::Named(name, _) | ImportKind::Namespace(name) => name,
          };

          imports.insert(name, import);
        }
      }
    }

    imports
  }

  pub fn get_reexports_for_module_body(
    &self,
    module_body: Vec<swc_ecmascript::ast::ModuleItem>,
  ) -> Vec<node::Reexport> {
    let imports = self.get_imports_for_module_body(&module_body);

    let mut reexports: Vec<node::Reexport> = vec![];

    if self.private {
      reexports.extend(imports.values().cloned().map(|import| node::Reexport {
        src: import.src,
        kind: match import.kind {
          ImportKind::Named(orig, exported) => {
            ReexportKind::Named(orig, exported)
          }
          ImportKind::Namespace(name) => ReexportKind::Namespace(name),
        },
      }))
    }

    for node in module_body.iter() {
      if let swc_ecmascript::ast::ModuleItem::ModuleDecl(module_decl) = node {
        let r = match module_decl {
          ModuleDecl::ExportNamed(named_export) => {
            if let Some(src) = &named_export.src {
              let src_str = src.value.to_string();
              named_export
                .specifiers
                .iter()
                .map(|export_specifier| match export_specifier {
                  ExportSpecifier::Namespace(ns_export) => node::Reexport {
                    kind: node::ReexportKind::Namespace(
                      ns_export.name.sym.to_string(),
                    ),
                    src: src_str.to_string(),
                  },
                  ExportSpecifier::Default(specifier) => node::Reexport {
                    kind: node::ReexportKind::Named(
                      specifier.exported.sym.to_string(),
                      Some("default".to_string()),
                    ),
                    src: src_str.to_string(),
                  },
                  ExportSpecifier::Named(named_export) => {
                    let ident = named_export.orig.sym.to_string();
                    let maybe_alias =
                      named_export.exported.as_ref().map(|e| e.sym.to_string());
                    let kind = node::ReexportKind::Named(ident, maybe_alias);
                    node::Reexport {
                      kind,
                      src: src_str.to_string(),
                    }
                  }
                })
                .collect::<Vec<node::Reexport>>()
            } else {
              named_export
                .specifiers
                .iter()
                .filter_map(|specifier| {
                  if let ExportSpecifier::Named(specifier) = specifier {
                    if let Some(import) =
                      imports.get(&specifier.orig.sym.to_string())
                    {
                      // If it has the same name as the original import and private values are exported,
                      // don't export this again and document the same value twice.
                      if self.private && specifier.exported.is_none() {
                        return None;
                      }

                      let name = specifier
                        .exported
                        .as_ref()
                        .unwrap_or(&specifier.orig)
                        .sym
                        .to_string();
                      Some(node::Reexport {
                        src: import.src.clone(),
                        kind: match &import.kind {
                          ImportKind::Named(orig, _) => {
                            ReexportKind::Named(orig.clone(), Some(name))
                          }
                          ImportKind::Namespace(_) => {
                            ReexportKind::Namespace(name)
                          }
                        },
                      })
                    } else {
                      None
                    }
                  } else {
                    None
                  }
                })
                .collect()
            }
          }
          ModuleDecl::ExportAll(export_all) => {
            let reexport = node::Reexport {
              kind: node::ReexportKind::All,
              src: export_all.src.value.to_string(),
            };
            vec![reexport]
          }
          _ => vec![],
        };

        reexports.extend(r);
      }
    }

    reexports
  }

  fn get_symbols_for_module_body(
    &self,
    module_body: &[swc_ecmascript::ast::ModuleItem],
  ) -> HashMap<String, DocNode> {
    let mut symbols = HashMap::new();

    for node in module_body.iter() {
      let doc_node = match node {
        ModuleItem::Stmt(Stmt::Decl(decl)) => self.get_doc_node_for_decl(decl),
        ModuleItem::ModuleDecl(ModuleDecl::ExportDecl(export_decl)) => Some(
          super::module::get_doc_node_for_export_decl(self, export_decl),
        ),
        _ => None,
      };

      if let Some(doc_node) = doc_node {
        symbols.insert(doc_node.name.clone(), doc_node);
      }
    }

    symbols
  }

  pub fn get_doc_nodes_for_module_body(
    &self,
    module_body: Vec<swc_ecmascript::ast::ModuleItem>,
  ) -> Vec<DocNode> {
    let symbols = self.get_symbols_for_module_body(&module_body);

    let mut doc_entries: Vec<DocNode> = Vec::new();

    for node in module_body.iter() {
      match node {
        ModuleItem::Stmt(stmt) => {
          if let Stmt::Decl(decl) = stmt {
            if let Some(doc_node) = self.get_doc_node_for_decl(decl) {
              let is_declared = self.get_declare_for_decl(decl);
              // FIXME(#57): declarations should only be added if this is ambient.
              if is_declared || self.private {
                doc_entries.push(doc_node);
              }
            }
          }
        }

        ModuleItem::ModuleDecl(module_decl) => {
          doc_entries
            .extend(self.get_doc_nodes_for_module_exports(module_decl));

          match module_decl {
            ModuleDecl::ExportNamed(export_named) => {
              for specifier in &export_named.specifiers {
                match specifier {
                  ExportSpecifier::Named(named_specifier) => {
                    // If it has the same name as the original symbol and private values are exported,
                    // don't export this again and document the same value twice.
                    if self.private && named_specifier.exported.is_none() {
                      continue;
                    }

                    let symbol = named_specifier.orig.sym.to_string();
                    if let Some(doc_node) = symbols.get(&symbol) {
                      let mut doc_node = doc_node.clone();
                      if let Some(exported) = &named_specifier.exported {
                        doc_node.name = exported.sym.to_string()
                      }
                      doc_entries.push(doc_node)
                    }
                  }
                  // TODO(zhmushan)
                  ExportSpecifier::Default(_default_specifier) => {}
                  ExportSpecifier::Namespace(_namespace_specifier) => {}
                }
              }
            }
            ModuleDecl::ExportDefaultExpr(export_expr) => {
              if let Expr::Ident(ident) = export_expr.expr.as_ref() {
                if let Some(doc_node) = symbols.get(&ident.sym.to_string()) {
                  doc_entries.push(DocNode {
                    name: String::from("default"),
                    ..doc_node.clone()
                  });
                }
              } else {
                let (js_doc, location) =
                  self.details_for_span(export_expr.span);
                doc_entries.push(DocNode {
                  kind: DocNodeKind::Variable,
                  name: String::from("default"),
                  location,
                  js_doc,
                  variable_def: Some(super::variable::VariableDef {
                    kind: swc_ecmascript::ast::VarDeclKind::Var,
                    ts_type: super::ts_type::infer_simple_ts_type_from_expr(
                      export_expr.expr.as_ref(),
                      true,
                    ),
                  }),
                  function_def: None,
                  class_def: None,
                  enum_def: None,
                  type_alias_def: None,
                  namespace_def: None,
                  interface_def: None,
                  import_def: None,
                });
              }
            }
            _ => {}
          }
        }
      }
    }

    doc_entries
  }

  pub fn js_doc_for_span(&self, span: Span) -> Option<String> {
    let comments = self.ast_parser.get_span_comments(span);
    let js_doc_comment = comments.iter().rev().find(|comment| {
      comment.kind == CommentKind::Block && comment.text.starts_with('*')
    })?;

    let mut margin_pat = String::from("");
    if let Some(margin) = self.ast_parser.source_map.span_to_margin(span) {
      for _ in 0..margin {
        margin_pat.push(' ');
      }
    }

    let js_doc_re = Regex::new(r#" ?\* ?"#).unwrap();
    let txt = js_doc_comment
      .text
      .split('\n')
      .map(|line| js_doc_re.replace(line, "").to_string())
      .map(|line| {
        if line.starts_with(&margin_pat) {
          line[margin_pat.len()..].to_string()
        } else {
          line
        }
      })
      .collect::<Vec<String>>()
      .join("\n");

    let txt = txt.trim_start().trim_end().to_string();

    Some(txt)
  }

  fn get_declare_for_decl(&self, decl: &Decl) -> bool {
    match decl {
      Decl::Class(class_decl) => class_decl.declare,
      Decl::Fn(fn_decl) => fn_decl.declare,
      Decl::TsEnum(ts_enum_decl) => ts_enum_decl.declare,
      Decl::TsInterface(ts_interface_decl) => ts_interface_decl.declare,
      Decl::TsModule(ts_module_decl) => ts_module_decl.declare,
      Decl::TsTypeAlias(ts_type_alias_decl) => ts_type_alias_decl.declare,
      Decl::Var(var_decl) => var_decl.declare,
    }
  }
}<|MERGE_RESOLUTION|>--- conflicted
+++ resolved
@@ -18,11 +18,7 @@
 use crate::node::DocNode;
 use crate::node::ModuleDoc;
 use crate::swc_util;
-<<<<<<< HEAD
 use crate::DocNodeKind;
-=======
-use crate::ImportDef;
->>>>>>> 45283bcf
 use crate::Location;
 use futures::Future;
 use futures::FutureExt;
@@ -217,16 +213,10 @@
     Ok(processed_reexports)
   }
 
-<<<<<<< HEAD
   /// Fetches `file_name`, parses it, and resolves its reexports.
-  pub async fn parse_with_reexports(
-    &self,
-    file_name: &str,
-=======
   pub fn parse_with_reexports<'a>(
     &'a self,
     file_name: &'a str,
->>>>>>> 45283bcf
     syntax: Syntax,
   ) -> Pin<Box<dyn Future<Output = Result<Vec<DocNode>, DocError>> + 'a>> {
     async move {
@@ -249,67 +239,6 @@
     .boxed_local()
   }
 
-<<<<<<< HEAD
-=======
-  fn get_doc_nodes_for_module_imports(
-    &self,
-    module_body: Vec<swc_ecmascript::ast::ModuleItem>,
-    referrer: &str,
-  ) -> Result<Vec<DocNode>, DocError> {
-    let mut imports = vec![];
-
-    for node in module_body.iter() {
-      if let swc_ecmascript::ast::ModuleItem::ModuleDecl(module_decl) = node {
-        if let ModuleDecl::Import(import_decl) = module_decl {
-          let (js_doc, location) = self.details_for_span(import_decl.span);
-          for specifier in &import_decl.specifiers {
-            use swc_ecmascript::ast::ImportSpecifier::*;
-
-            let (name, maybe_imported_name, src) = match specifier {
-              Named(named_specifier) => (
-                named_specifier.local.sym.to_string(),
-                named_specifier
-                  .imported
-                  .as_ref()
-                  .map(|ident| ident.sym.to_string())
-                  .or_else(|| Some(named_specifier.local.sym.to_string())),
-                import_decl.src.value.to_string(),
-              ),
-              Default(default_specifier) => (
-                default_specifier.local.sym.to_string(),
-                Some("default".to_string()),
-                import_decl.src.value.to_string(),
-              ),
-              Namespace(namespace_specifier) => (
-                namespace_specifier.local.sym.to_string(),
-                None,
-                import_decl.src.value.to_string(),
-              ),
-            };
-
-            let resolved_specifier = self.loader.resolve(&src, referrer)?;
-            let import_def = ImportDef {
-              src: resolved_specifier,
-              imported: maybe_imported_name,
-            };
-
-            let doc_node = DocNode::import(
-              name,
-              location.clone(),
-              js_doc.clone(),
-              import_def,
-            );
-
-            imports.push(doc_node);
-          }
-        }
-      }
-    }
-
-    Ok(imports)
-  }
-
->>>>>>> 45283bcf
   pub fn get_doc_nodes_for_module_exports(
     &self,
     module_decl: &ModuleDecl,
@@ -660,26 +589,18 @@
               } else {
                 let (js_doc, location) =
                   self.details_for_span(export_expr.span);
-                doc_entries.push(DocNode {
-                  kind: DocNodeKind::Variable,
-                  name: String::from("default"),
+                doc_entries.push(DocNode::variable(
+                  String::from("default"),
                   location,
                   js_doc,
-                  variable_def: Some(super::variable::VariableDef {
+                  super::variable::VariableDef {
                     kind: swc_ecmascript::ast::VarDeclKind::Var,
                     ts_type: super::ts_type::infer_simple_ts_type_from_expr(
                       export_expr.expr.as_ref(),
                       true,
                     ),
-                  }),
-                  function_def: None,
-                  class_def: None,
-                  enum_def: None,
-                  type_alias_def: None,
-                  namespace_def: None,
-                  interface_def: None,
-                  import_def: None,
-                });
+                  },
+                ));
               }
             }
             _ => {}
