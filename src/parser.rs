// Copyright 2020-2021 the Deno authors. All rights reserved. MIT license.
use crate::swc_util::AstParser;
use crate::ReexportKind;
use swc_common::comments::CommentKind;
use swc_common::Span;
use swc_ecmascript::ast::Decl;
use swc_ecmascript::ast::DefaultDecl;
use swc_ecmascript::ast::ExportSpecifier;
use swc_ecmascript::ast::Expr;
use swc_ecmascript::ast::ImportSpecifier;
use swc_ecmascript::ast::ModuleDecl;
use swc_ecmascript::ast::ModuleItem;
use swc_ecmascript::ast::Stmt;
use swc_ecmascript::parser::Syntax;

use crate::namespace::NamespaceDef;
use crate::node;
use crate::node::DocNode;
use crate::node::ModuleDoc;
use crate::swc_util;
use crate::ImportDef;
use crate::Location;
use futures::Future;
use futures::FutureExt;
use regex::Regex;
use std::collections::HashMap;
use std::error::Error;
use std::fmt;
use std::pin::Pin;

#[derive(Debug)]
pub enum DocError {
  Resolve(String),
  Io(std::io::Error),
  Parse(swc_util::SwcDiagnosticBuffer),
}

impl Error for DocError {}

impl fmt::Display for DocError {
  fn fmt(&self, f: &mut fmt::Formatter<'_>) -> fmt::Result {
    let m = match self {
      Self::Resolve(s) => s.to_string(),
      Self::Io(err) => err.to_string(),
      Self::Parse(err) => err.to_string(),
    };
    f.pad(&m)
  }
}

impl From<swc_util::SwcDiagnosticBuffer> for DocError {
  fn from(error: swc_util::SwcDiagnosticBuffer) -> DocError {
    DocError::Parse(error)
  }
}

pub trait DocFileLoader {
  fn resolve(
    &self,
    specifier: &str,
    referrer: &str,
  ) -> Result<String, DocError>;

  fn load_source_code(
    &self,
    specifier: &str,
  ) -> Pin<Box<dyn Future<Output = Result<String, DocError>>>>;
}

#[derive(Clone)]
enum ImportKind {
  Namespace(String),
  Named(String, Option<String>),
}

#[derive(Clone)]
struct Import {
  src: String,
  kind: ImportKind,
}

pub struct DocParser {
  pub ast_parser: AstParser,
  pub loader: Box<dyn DocFileLoader>,
  pub private: bool,
}

impl DocParser {
  pub fn new(loader: Box<dyn DocFileLoader>, private: bool) -> Self {
    DocParser {
      loader,
      ast_parser: AstParser::default(),
      private,
    }
  }

  /// Parses a module into a list of exported items,
  /// as well as a list of reexported items which need to be fetched from other modules.
  pub fn parse_module(
    &self,
    file_name: &str,
    syntax: Syntax,
    source_code: &str,
  ) -> Result<ModuleDoc, DocError> {
    let parse_result =
      self.ast_parser.parse_module(file_name, syntax, source_code);
    let module = parse_result?;
    let mut doc_entries =
      self.get_doc_nodes_for_module_body(module.body.clone());
    let import_doc_entries =
      self.get_doc_nodes_for_module_imports(module.body.clone(), file_name)?;
    doc_entries.extend(import_doc_entries);
    let reexports = self.get_reexports_for_module_body(module.body);
    let module_doc = ModuleDoc {
      definitions: doc_entries,
      reexports,
    };
    Ok(module_doc)
  }

  /// Fetches `file_name` and parses it.
  pub async fn parse(
    &self,
    file_name: &str,
    syntax: Syntax,
  ) -> Result<Vec<DocNode>, DocError> {
    let source_code = self.loader.load_source_code(file_name).await?;

    self.parse_source(file_name, syntax, source_code.as_str())
  }

  /// Parses a module and returns a list of exported items (no reexports).
  pub fn parse_source(
    &self,
    file_name: &str,
    syntax: Syntax,
    source_code: &str,
  ) -> Result<Vec<DocNode>, DocError> {
    let module_doc = self.parse_module(file_name, syntax, &source_code)?;
    Ok(module_doc.definitions)
  }

  async fn flatten_reexports(
    &self,
    reexports: &[node::Reexport],
    referrer: &str,
    syntax: Syntax,
  ) -> Result<Vec<DocNode>, DocError> {
    let mut by_src: HashMap<String, Vec<node::Reexport>> = HashMap::new();

    let mut processed_reexports: Vec<DocNode> = vec![];

    for reexport in reexports {
      if by_src.get(&reexport.src).is_none() {
        by_src.insert(reexport.src.to_string(), vec![]);
      }

      let bucket = by_src.get_mut(&reexport.src).unwrap();
      bucket.push(reexport.clone());
    }

    for specifier in by_src.keys() {
      let resolved_specifier = self.loader.resolve(specifier, referrer)?;
      let doc_nodes = self
        .parse_with_reexports(&resolved_specifier, syntax)
        .await?;
      let reexports_for_specifier = by_src.get(specifier).unwrap();

      for reexport in reexports_for_specifier {
        match &reexport.kind {
          node::ReexportKind::All => {
            processed_reexports.extend(doc_nodes.clone())
          }
          node::ReexportKind::Namespace(ns_name) => {
            let ns_def = NamespaceDef {
              elements: doc_nodes.clone(),
            };
            let ns_doc_node = DocNode::namespace(
              ns_name.to_string(),
              Location {
                filename: specifier.to_string(),
                line: 1,
                col: 0,
              },
              None,
              ns_def,
            );
            processed_reexports.push(ns_doc_node);
          }
          node::ReexportKind::Named(ident, maybe_alias) => {
            // Try to find reexport.
            // NOTE: the reexport might actually be reexport from another
            // module; for now we're skipping nested reexports.
            let doc_nodes = doc_nodes
              .iter()
              .filter(|node| &node.name == ident)
              .collect::<Vec<_>>();

            for doc_node in doc_nodes {
              let doc_node = doc_node.clone();
              let doc_node = if let Some(alias) = maybe_alias {
                DocNode {
                  name: alias.to_string(),
                  ..doc_node
                }
              } else {
                doc_node
              };

              processed_reexports.push(doc_node);
            }
          }
        }
      }
    }

    Ok(processed_reexports)
  }

  /// Fetches `file_name`, parses it, and resolves its reexports.
  pub fn parse_with_reexports<'a>(
    &'a self,
    file_name: &'a str,
    syntax: Syntax,
  ) -> Pin<Box<dyn Future<Output = Result<Vec<DocNode>, DocError>> + 'a>> {
    async move {
      let source_code = self.loader.load_source_code(file_name).await?;

      let module_doc = self.parse_module(file_name, syntax, &source_code)?;

      let flattened_docs = if !module_doc.reexports.is_empty() {
        let mut flattenned_reexports = self
          .flatten_reexports(&module_doc.reexports, file_name, syntax)
          .await?;
        flattenned_reexports.extend(module_doc.definitions);
        flattenned_reexports
      } else {
        module_doc.definitions
      };

      Ok(flattened_docs)
    }
    .boxed_local()
  }

  fn get_doc_nodes_for_module_imports(
    &self,
    module_body: Vec<swc_ecmascript::ast::ModuleItem>,
    referrer: &str,
  ) -> Result<Vec<DocNode>, DocError> {
    let mut imports = vec![];

    for node in module_body.iter() {
      if let swc_ecmascript::ast::ModuleItem::ModuleDecl(module_decl) = node {
        if let ModuleDecl::Import(import_decl) = module_decl {
          let (js_doc, location) = self.details_for_span(import_decl.span);
          for specifier in &import_decl.specifiers {
            use swc_ecmascript::ast::ImportSpecifier::*;

            let (name, maybe_imported_name, src) = match specifier {
              Named(named_specifier) => (
                named_specifier.local.sym.to_string(),
                named_specifier
                  .imported
                  .as_ref()
                  .map(|ident| ident.sym.to_string())
                  .or_else(|| Some(named_specifier.local.sym.to_string())),
                import_decl.src.value.to_string(),
              ),
              Default(default_specifier) => (
                default_specifier.local.sym.to_string(),
                Some("default".to_string()),
                import_decl.src.value.to_string(),
              ),
              Namespace(namespace_specifier) => (
                namespace_specifier.local.sym.to_string(),
                None,
                import_decl.src.value.to_string(),
              ),
            };

            let resolved_specifier = self.loader.resolve(&src, referrer)?;
            let import_def = ImportDef {
              src: resolved_specifier,
              imported: maybe_imported_name,
            };

            let doc_node = DocNode::import(
              name,
              location.clone(),
              js_doc.clone(),
              import_def,
            );

            imports.push(doc_node);
          }
        }
      }
    }

    Ok(imports)
  }

  pub fn get_doc_nodes_for_module_exports(
    &self,
    module_decl: &ModuleDecl,
  ) -> Vec<DocNode> {
    match module_decl {
      ModuleDecl::ExportDecl(export_decl) => {
        vec![super::module::get_doc_node_for_export_decl(
          self,
          export_decl,
        )]
      }
      ModuleDecl::ExportDefaultDecl(export_default_decl) => {
        let (js_doc, location) =
          self.details_for_span(export_default_decl.span);
        let name = "default".to_string();

        let doc_node = match &export_default_decl.decl {
          DefaultDecl::Class(class_expr) => {
            let class_def =
              crate::class::class_to_class_def(self, &class_expr.class);
            DocNode::class(name, location, js_doc, class_def)
          }
          DefaultDecl::Fn(fn_expr) => {
            let function_def = crate::function::function_to_function_def(
              self,
              &fn_expr.function,
            );
            DocNode::function(name, location, js_doc, function_def)
          }
          DefaultDecl::TsInterfaceDecl(interface_decl) => {
            let (_, interface_def) =
              crate::interface::get_doc_for_ts_interface_decl(
                self,
                interface_decl,
              );
            DocNode::interface(name, location, js_doc, interface_def)
          }
        };

        vec![doc_node]
      }
      _ => vec![],
    }
  }

  fn details_for_span(&self, span: Span) -> (Option<String>, Location) {
    let js_doc = self.js_doc_for_span(span);
    let location = self.ast_parser.get_span_location(span).into();
    (js_doc, location)
  }

  pub fn get_doc_node_for_decl(&self, decl: &Decl) -> Option<DocNode> {
    match decl {
      Decl::Class(class_decl) => {
        let (name, class_def) =
          super::class::get_doc_for_class_decl(self, class_decl);
        let (js_doc, location) = self.details_for_span(class_decl.class.span);
        Some(DocNode::class(name, location, js_doc, class_def))
      }
      Decl::Fn(fn_decl) => {
        let (name, function_def) =
          super::function::get_doc_for_fn_decl(self, fn_decl);
        let (js_doc, location) = self.details_for_span(fn_decl.function.span);
        Some(DocNode::function(name, location, js_doc, function_def))
      }
      Decl::Var(var_decl) => {
        let (name, var_def) = super::variable::get_doc_for_var_decl(var_decl);
        let (js_doc, location) = self.details_for_span(var_decl.span);
        Some(DocNode::variable(name, location, js_doc, var_def))
      }
      Decl::TsInterface(ts_interface_decl) => {
        let (name, interface_def) =
          super::interface::get_doc_for_ts_interface_decl(
            self,
            ts_interface_decl,
          );
        let (js_doc, location) = self.details_for_span(ts_interface_decl.span);
        Some(DocNode::interface(name, location, js_doc, interface_def))
      }
      Decl::TsTypeAlias(ts_type_alias) => {
        let (name, type_alias_def) =
          super::type_alias::get_doc_for_ts_type_alias_decl(
            self,
            ts_type_alias,
          );
        let (js_doc, location) = self.details_for_span(ts_type_alias.span);
        Some(DocNode::type_alias(name, location, js_doc, type_alias_def))
      }
      Decl::TsEnum(ts_enum) => {
        let (name, enum_def) =
          super::r#enum::get_doc_for_ts_enum_decl(self, ts_enum);
        let (js_doc, location) = self.details_for_span(ts_enum.span);
        Some(DocNode::r#enum(name, location, js_doc, enum_def))
      }
      Decl::TsModule(ts_module) => {
        let (name, namespace_def) =
          super::namespace::get_doc_for_ts_module(self, ts_module);
        let (js_doc, location) = self.details_for_span(ts_module.span);
        Some(DocNode::namespace(name, location, js_doc, namespace_def))
      }
    }
  }

  fn get_imports_for_module_body(
    &self,
    module_body: &[swc_ecmascript::ast::ModuleItem],
  ) -> HashMap<String, Import> {
    let mut imports = HashMap::new();

    for node in module_body.iter() {
      if let ModuleItem::ModuleDecl(ModuleDecl::Import(import_decl)) = node {
        for specifier in &import_decl.specifiers {
          let import = match specifier {
            ImportSpecifier::Named(named_specifier) => Import {
              kind: ImportKind::Named(
                named_specifier.local.sym.to_string(),
                named_specifier
                  .imported
                  .as_ref()
                  .map(|ident| ident.sym.to_string()),
              ),
              src: import_decl.src.value.to_string(),
            },
            ImportSpecifier::Default(default_specifier) => Import {
              kind: ImportKind::Named(
                default_specifier.local.sym.to_string(),
                Some("default".to_string()),
              ),
              src: import_decl.src.value.to_string(),
            },
            ImportSpecifier::Namespace(namespace_specifier) => Import {
              kind: ImportKind::Namespace(
                namespace_specifier.local.sym.to_string(),
              ),
              src: import_decl.src.value.to_string(),
            },
          };

          let name = match import.kind.clone() {
            ImportKind::Named(name, _) | ImportKind::Namespace(name) => name,
          };

          imports.insert(name, import);
        }
      }
    }

    imports
  }

  pub fn get_reexports_for_module_body(
    &self,
    module_body: Vec<swc_ecmascript::ast::ModuleItem>,
  ) -> Vec<node::Reexport> {
    let imports = self.get_imports_for_module_body(&module_body);

    let mut reexports: Vec<node::Reexport> = vec![];

    if self.private {
      reexports.extend(imports.values().cloned().map(|import| node::Reexport {
        src: import.src,
        kind: match import.kind {
          ImportKind::Named(orig, exported) => {
            ReexportKind::Named(orig, exported)
          }
          ImportKind::Namespace(name) => ReexportKind::Namespace(name),
        },
      }))
    }

    for node in module_body.iter() {
      if let swc_ecmascript::ast::ModuleItem::ModuleDecl(module_decl) = node {
        let r = match module_decl {
          ModuleDecl::ExportNamed(named_export) => {
            if let Some(src) = &named_export.src {
              let src_str = src.value.to_string();
              named_export
                .specifiers
                .iter()
                .map(|export_specifier| match export_specifier {
                  ExportSpecifier::Namespace(ns_export) => node::Reexport {
                    kind: node::ReexportKind::Namespace(
                      ns_export.name.sym.to_string(),
                    ),
                    src: src_str.to_string(),
                  },
                  ExportSpecifier::Default(specifier) => node::Reexport {
                    kind: node::ReexportKind::Named(
                      "default".to_string(),
                      Some(specifier.exported.sym.to_string()),
                    ),
                    src: src_str.to_string(),
                  },
                  ExportSpecifier::Named(named_export) => {
                    let ident = named_export.orig.sym.to_string();
                    let maybe_alias =
                      named_export.exported.as_ref().map(|e| e.sym.to_string());
                    let kind = node::ReexportKind::Named(ident, maybe_alias);
                    node::Reexport {
                      kind,
                      src: src_str.to_string(),
                    }
                  }
                })
                .collect::<Vec<node::Reexport>>()
            } else {
              named_export
                .specifiers
                .iter()
                .filter_map(|specifier| {
                  if let ExportSpecifier::Named(specifier) = specifier {
                    if let Some(import) =
                      imports.get(&specifier.orig.sym.to_string())
                    {
                      // If it has the same name as the original import and private values are exported,
                      // don't export this again and document the same value twice.
                      if self.private && specifier.exported.is_none() {
                        return None;
                      }

                      let name = specifier
                        .exported
                        .as_ref()
                        .unwrap_or(&specifier.orig)
                        .sym
                        .to_string();
                      Some(node::Reexport {
                        src: import.src.clone(),
                        kind: match &import.kind {
                          ImportKind::Named(orig, _) => {
                            ReexportKind::Named(orig.clone(), Some(name))
                          }
                          ImportKind::Namespace(_) => {
                            ReexportKind::Namespace(name)
                          }
                        },
                      })
                    } else {
                      None
                    }
                  } else {
                    None
                  }
                })
                .collect()
            }
          }
          ModuleDecl::ExportAll(export_all) => {
            let reexport = node::Reexport {
              kind: node::ReexportKind::All,
              src: export_all.src.value.to_string(),
            };
            vec![reexport]
          }
          _ => vec![],
        };

        reexports.extend(r);
      }
    }

    reexports
  }

  fn get_symbols_for_module_body(
    &self,
    module_body: &[swc_ecmascript::ast::ModuleItem],
  ) -> HashMap<String, DocNode> {
    let mut symbols = HashMap::new();

    for node in module_body.iter() {
      let doc_node = match node {
        ModuleItem::Stmt(Stmt::Decl(decl)) => self.get_doc_node_for_decl(decl),
        ModuleItem::ModuleDecl(ModuleDecl::ExportDecl(export_decl)) => Some(
          super::module::get_doc_node_for_export_decl(self, export_decl),
        ),
        _ => None,
      };

      if let Some(doc_node) = doc_node {
        symbols.insert(doc_node.name.clone(), doc_node);
      }
    }

    symbols
  }

  pub fn get_doc_nodes_for_module_body(
    &self,
    module_body: Vec<swc_ecmascript::ast::ModuleItem>,
  ) -> Vec<DocNode> {
<<<<<<< HEAD
    let mut unexported_doc_map: HashMap<String, DocNode> = HashMap::new();
    let mut doc_entries: Vec<DocNode> = vec![];
    let mut ambient_entries: Vec<DocNode> = vec![];

    let mut is_ambient = true;

    for node in module_body.iter() {
      if let swc_ecmascript::ast::ModuleItem::Stmt(stmt) = node {
        if let Stmt::Decl(decl) = stmt {
          if let Some(doc_node) = self.get_doc_node_for_decl(decl) {
            let is_declared = self.get_declare_for_decl(decl);
            if self.private {
              doc_entries.push(doc_node);
            } else if is_declared {
              ambient_entries.push(doc_node)
            } else {
              unexported_doc_map.insert(doc_node.name.clone(), doc_node);
=======
    let symbols = self.get_symbols_for_module_body(&module_body);

    let mut doc_entries: Vec<DocNode> = Vec::new();

    for node in module_body.iter() {
      match node {
        ModuleItem::Stmt(stmt) => {
          if let Stmt::Decl(decl) = stmt {
            if let Some(doc_node) = self.get_doc_node_for_decl(decl) {
              let is_declared = self.get_declare_for_decl(decl);
              // FIXME(#57): declarations should only be added if this is ambient.
              if is_declared || self.private {
                doc_entries.push(doc_node);
              }
>>>>>>> bd0cb95f
            }
          }
        }

<<<<<<< HEAD
    for node in module_body.iter() {
      if let swc_ecmascript::ast::ModuleItem::ModuleDecl(module_decl) = node {
        // If it has imports/exports, it isn't ambient.
        is_ambient = false;

        doc_entries.extend(self.get_doc_nodes_for_module_exports(module_decl));

        if let ModuleDecl::ExportNamed(export_named) = module_decl {
          for specifier in &export_named.specifiers {
            match specifier {
              ExportSpecifier::Named(named_specifier) => {
                if let Some(doc_node) = unexported_doc_map
                  .get_mut(&named_specifier.orig.sym.to_string())
                {
                  if let Some(exported_ident) = &named_specifier.exported {
                    doc_node.name = exported_ident.sym.to_string();
=======
        ModuleItem::ModuleDecl(module_decl) => {
          doc_entries
            .extend(self.get_doc_nodes_for_module_exports(module_decl));

          match module_decl {
            ModuleDecl::ExportNamed(export_named) => {
              for specifier in &export_named.specifiers {
                match specifier {
                  ExportSpecifier::Named(named_specifier) => {
                    // If it has the same name as the original symbol and private values are exported,
                    // don't export this again and document the same value twice.
                    if self.private && named_specifier.exported.is_none() {
                      continue;
                    }

                    let symbol = named_specifier.orig.sym.to_string();
                    if let Some(doc_node) = symbols.get(&symbol) {
                      let mut doc_node = doc_node.clone();
                      if let Some(exported) = &named_specifier.exported {
                        doc_node.name = exported.sym.to_string()
                      }
                      doc_entries.push(doc_node)
                    }
>>>>>>> bd0cb95f
                  }
                  // TODO(zhmushan)
                  ExportSpecifier::Default(_default_specifier) => {}
                  ExportSpecifier::Namespace(_namespace_specifier) => {}
                }
              }
            }
            ModuleDecl::ExportDefaultExpr(export_expr) => {
              if let Expr::Ident(ident) = export_expr.expr.as_ref() {
                if let Some(doc_node) = symbols.get(&ident.sym.to_string()) {
                  doc_entries.push(DocNode {
                    name: String::from("default"),
                    ..doc_node.clone()
                  });
                }
              } else {
                let (js_doc, location) =
                  self.details_for_span(export_expr.span);
                doc_entries.push(DocNode::variable(
                  String::from("default"),
                  location,
                  js_doc,
                  super::variable::VariableDef {
                    kind: swc_ecmascript::ast::VarDeclKind::Var,
                    ts_type: super::ts_type::infer_simple_ts_type_from_expr(
                      export_expr.expr.as_ref(),
                      true,
                    ),
                  },
                ));
              }
            }
            _ => {}
          }
        }
      }
    }

    if is_ambient {
      doc_entries.extend(ambient_entries);
    }

    doc_entries
  }

  pub fn js_doc_for_span(&self, span: Span) -> Option<String> {
    let comments = self.ast_parser.get_span_comments(span);
    let js_doc_comment = comments.iter().rev().find(|comment| {
      comment.kind == CommentKind::Block && comment.text.starts_with('*')
    })?;

    let mut margin_pat = String::from("");
    if let Some(margin) = self.ast_parser.source_map.span_to_margin(span) {
      for _ in 0..margin {
        margin_pat.push(' ');
      }
    }

    let js_doc_re = Regex::new(r#" ?\* ?"#).unwrap();
    let txt = js_doc_comment
      .text
      .split('\n')
      .map(|line| js_doc_re.replace(line, "").to_string())
      .map(|line| {
        if line.starts_with(&margin_pat) {
          line[margin_pat.len()..].to_string()
        } else {
          line
        }
      })
      .collect::<Vec<String>>()
      .join("\n");

    let txt = txt.trim_start().trim_end().to_string();

    Some(txt)
  }

  fn get_declare_for_decl(&self, decl: &Decl) -> bool {
    match decl {
      Decl::Class(class_decl) => class_decl.declare,
      Decl::Fn(fn_decl) => fn_decl.declare,
      Decl::TsEnum(ts_enum_decl) => ts_enum_decl.declare,
      Decl::TsInterface(ts_interface_decl) => ts_interface_decl.declare,
      Decl::TsModule(ts_module_decl) => ts_module_decl.declare,
      Decl::TsTypeAlias(ts_type_alias_decl) => ts_type_alias_decl.declare,
      Decl::Var(var_decl) => var_decl.declare,
    }
  }
}<|MERGE_RESOLUTION|>--- conflicted
+++ resolved
@@ -592,28 +592,12 @@
     &self,
     module_body: Vec<swc_ecmascript::ast::ModuleItem>,
   ) -> Vec<DocNode> {
-<<<<<<< HEAD
-    let mut unexported_doc_map: HashMap<String, DocNode> = HashMap::new();
-    let mut doc_entries: Vec<DocNode> = vec![];
-    let mut ambient_entries: Vec<DocNode> = vec![];
+    let symbols = self.get_symbols_for_module_body(&module_body);
+
+    let mut doc_entries: Vec<DocNode> = Vec::new();
+    let mut ambient_entries: Vec<DocNode> = Vec::new();
 
     let mut is_ambient = true;
-
-    for node in module_body.iter() {
-      if let swc_ecmascript::ast::ModuleItem::Stmt(stmt) = node {
-        if let Stmt::Decl(decl) = stmt {
-          if let Some(doc_node) = self.get_doc_node_for_decl(decl) {
-            let is_declared = self.get_declare_for_decl(decl);
-            if self.private {
-              doc_entries.push(doc_node);
-            } else if is_declared {
-              ambient_entries.push(doc_node)
-            } else {
-              unexported_doc_map.insert(doc_node.name.clone(), doc_node);
-=======
-    let symbols = self.get_symbols_for_module_body(&module_body);
-
-    let mut doc_entries: Vec<DocNode> = Vec::new();
 
     for node in module_body.iter() {
       match node {
@@ -621,34 +605,19 @@
           if let Stmt::Decl(decl) = stmt {
             if let Some(doc_node) = self.get_doc_node_for_decl(decl) {
               let is_declared = self.get_declare_for_decl(decl);
-              // FIXME(#57): declarations should only be added if this is ambient.
-              if is_declared || self.private {
+              if self.private {
                 doc_entries.push(doc_node);
+              } else if is_declared {
+                ambient_entries.push(doc_node)
               }
->>>>>>> bd0cb95f
             }
           }
         }
 
-<<<<<<< HEAD
-    for node in module_body.iter() {
-      if let swc_ecmascript::ast::ModuleItem::ModuleDecl(module_decl) = node {
-        // If it has imports/exports, it isn't ambient.
-        is_ambient = false;
-
-        doc_entries.extend(self.get_doc_nodes_for_module_exports(module_decl));
-
-        if let ModuleDecl::ExportNamed(export_named) = module_decl {
-          for specifier in &export_named.specifiers {
-            match specifier {
-              ExportSpecifier::Named(named_specifier) => {
-                if let Some(doc_node) = unexported_doc_map
-                  .get_mut(&named_specifier.orig.sym.to_string())
-                {
-                  if let Some(exported_ident) = &named_specifier.exported {
-                    doc_node.name = exported_ident.sym.to_string();
-=======
         ModuleItem::ModuleDecl(module_decl) => {
+          // If it has imports/exports, it isn't ambient.
+          is_ambient = false;
+
           doc_entries
             .extend(self.get_doc_nodes_for_module_exports(module_decl));
 
@@ -671,7 +640,6 @@
                       }
                       doc_entries.push(doc_node)
                     }
->>>>>>> bd0cb95f
                   }
                   // TODO(zhmushan)
                   ExportSpecifier::Default(_default_specifier) => {}
