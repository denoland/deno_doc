--- conflicted
+++ resolved
@@ -1,11 +1,13 @@
 // Copyright 2018-2020 the Deno authors. All rights reserved. MIT license.
 use crate::swc_util::AstParser;
+use crate::{Reexport, ReexportKind};
 use swc_common::comments::CommentKind;
 use swc_common::Span;
 use swc_ecmascript::ast::Decl;
 use swc_ecmascript::ast::DefaultDecl;
 use swc_ecmascript::ast::ExportSpecifier;
 use swc_ecmascript::ast::Expr;
+use swc_ecmascript::ast::ImportSpecifier;
 use swc_ecmascript::ast::ModuleDecl;
 use swc_ecmascript::ast::ModuleItem;
 use swc_ecmascript::ast::Stmt;
@@ -17,7 +19,6 @@
 use crate::node::ModuleDoc;
 use crate::swc_util;
 use crate::DocNodeKind;
-use crate::ImportDef;
 use crate::Location;
 use futures::Future;
 use regex::Regex;
@@ -65,6 +66,31 @@
   ) -> Pin<Box<dyn Future<Output = Result<String, DocError>>>>;
 }
 
+#[derive(Clone)]
+enum Symbol {
+  DocNode(DocNode),
+  Reexport(Reexport),
+}
+
+impl Symbol {
+  fn rename(&mut self, name: impl Into<String>) {
+    match self {
+      Symbol::DocNode(doc_node) => {
+        doc_node.name = name.into();
+      }
+      Symbol::Reexport(reexport) => {
+        reexport.kind = match reexport.kind {
+          ReexportKind::Named(orig, _) => {
+            ReexportKind::Named(orig, Some(name.into()))
+          }
+          ReexportKind::Namespace(_) => ReexportKind::Namespace(name.into()),
+          other => other,
+        }
+      }
+    }
+  }
+}
+
 pub struct DocParser {
   pub ast_parser: AstParser,
   pub loader: Box<dyn DocFileLoader>,
@@ -80,21 +106,85 @@
     }
   }
 
+  /// Parses a module into a list of exported items,
+  /// as well as a list of reexported items which need to be fetched from other modules.
   pub fn parse_module(
     &self,
     file_name: &str,
     syntax: Syntax,
     source_code: &str,
   ) -> Result<ModuleDoc, DocError> {
-    let parse_result =
-      self.ast_parser.parse_module(file_name, syntax, source_code);
-    let module = parse_result?;
-    let mut doc_entries =
-      self.get_doc_nodes_for_module_body(module.body.clone());
-    let import_doc_entries =
-      self.get_doc_nodes_for_module_imports(module.body.clone(), file_name)?;
-    doc_entries.extend(import_doc_entries);
-    let reexports = self.get_reexports_for_module_body(module.body);
+    let module =
+      self
+        .ast_parser
+        .parse_module(file_name, syntax, source_code)?;
+
+    let symbols = self.get_symbols_for_module_body(module.body.clone());
+
+    let mut doc_entries: Vec<DocNode> = Vec::new();
+    let mut reexports: Vec<Reexport> =
+      self.get_reexports_for_module_body(module.body);
+
+    for node in module.body.iter() {
+      match node {
+        ModuleItem::Stmt(stmt) => {
+          if let Stmt::Decl(decl) = stmt {
+            if let Some(doc_node) = self.get_doc_node_for_decl(decl) {
+              let is_declared = self.get_declare_for_decl(decl);
+              // FIXME(#57): declarations should only be added if this is ambient.
+              if is_declared || self.private {
+                doc_entries.push(doc_node);
+              }
+            }
+          }
+        }
+
+        ModuleItem::ModuleDecl(module_decl) => {
+          doc_entries
+            .extend(self.get_doc_nodes_for_module_exports(module_decl));
+
+          match module_decl {
+            ModuleDecl::ExportNamed(export_named) => {
+              for specifier in &export_named.specifiers {
+                match specifier {
+                  ExportSpecifier::Named(named_specifier) => {
+                    let symbol_name = named_specifier.orig.sym.to_string();
+                    if let Some(symbol) = symbols.get(&symbol_name) {
+                      let mut symbol = symbol.clone();
+                      if let Some(exported) = &named_specifier.exported {
+                        symbol.rename(exported.sym.to_string())
+                      }
+
+                      match symbol {
+                        Symbol::DocNode(doc_node) => doc_entries.push(doc_node),
+                        Symbol::Reexport(reexport) => reexports.push(reexport),
+                      }
+                    }
+                  }
+                  // TODO(zhmushan)
+                  ExportSpecifier::Default(_default_specifier) => {}
+                  ExportSpecifier::Namespace(_namespace_specifier) => {}
+                }
+              }
+            }
+            ModuleDecl::ExportDefaultExpr(export_expr) => {
+              if let Expr::Ident(ident) = export_expr.expr.as_ref() {
+                if let Some(symbol) = symbols.get(&ident.sym.to_string()) {
+                  let mut symbol = symbol.clone();
+                  symbol.rename("default");
+                  match symbol {
+                    Symbol::DocNode(doc_node) => doc_entries.push(doc_node),
+                    Symbol::Reexport(reexport) => reexports.push(reexport),
+                  }
+                }
+              }
+            }
+            _ => {}
+          }
+        }
+      }
+    }
+
     let module_doc = ModuleDoc {
       definitions: doc_entries,
       reexports,
@@ -102,6 +192,7 @@
     Ok(module_doc)
   }
 
+  /// Fetches `file_name` and parses it.
   pub async fn parse(
     &self,
     file_name: &str,
@@ -112,6 +203,7 @@
     self.parse_source(file_name, syntax, source_code.as_str())
   }
 
+  /// Parses a module and returns a list of exported items (no reexports).
   pub fn parse_source(
     &self,
     file_name: &str,
@@ -198,9 +290,6 @@
               processed_reexports.push(doc_node);
             }
           }
-          node::ReexportKind::Default => {
-            // TODO: handle default export from child module
-          }
         }
       }
     }
@@ -208,6 +297,7 @@
     Ok(processed_reexports)
   }
 
+  /// Fetches `file_name`, parses it, and resolves its reexports.
   pub async fn parse_with_reexports(
     &self,
     file_name: &str,
@@ -228,72 +318,6 @@
     };
 
     Ok(flattened_docs)
-  }
-
-  fn get_doc_nodes_for_module_imports(
-    &self,
-    module_body: Vec<swc_ecmascript::ast::ModuleItem>,
-    referrer: &str,
-  ) -> Result<Vec<DocNode>, DocError> {
-    let mut imports = vec![];
-
-    for node in module_body.iter() {
-      if let swc_ecmascript::ast::ModuleItem::ModuleDecl(module_decl) = node {
-        if let ModuleDecl::Import(import_decl) = module_decl {
-          let (js_doc, location) = self.details_for_span(import_decl.span);
-          for specifier in &import_decl.specifiers {
-            use swc_ecmascript::ast::ImportSpecifier::*;
-
-            let (name, maybe_imported_name, src) = match specifier {
-              Named(named_specifier) => (
-                named_specifier.local.sym.to_string(),
-                named_specifier
-                  .imported
-                  .as_ref()
-                  .map(|ident| ident.sym.to_string())
-                  .or_else(|| Some(named_specifier.local.sym.to_string())),
-                import_decl.src.value.to_string(),
-              ),
-              Default(default_specifier) => (
-                default_specifier.local.sym.to_string(),
-                Some("default".to_string()),
-                import_decl.src.value.to_string(),
-              ),
-              Namespace(namespace_specifier) => (
-                namespace_specifier.local.sym.to_string(),
-                None,
-                import_decl.src.value.to_string(),
-              ),
-            };
-
-            let resolved_specifier = self.loader.resolve(&src, referrer)?;
-            let import_def = ImportDef {
-              src: resolved_specifier,
-              imported: maybe_imported_name,
-            };
-
-            let doc_node = DocNode {
-              kind: DocNodeKind::Import,
-              name,
-              location: location.clone(),
-              js_doc: js_doc.clone(),
-              import_def: Some(import_def),
-              class_def: None,
-              function_def: None,
-              variable_def: None,
-              enum_def: None,
-              type_alias_def: None,
-              namespace_def: None,
-              interface_def: None,
-            };
-
-            imports.push(doc_node);
-          }
-        }
-      }
-    }
-
-    Ok(imports)
   }
 
   pub fn get_doc_nodes_for_module_exports(
@@ -534,8 +558,6 @@
     &self,
     module_body: Vec<swc_ecmascript::ast::ModuleItem>,
   ) -> Vec<node::Reexport> {
-    use swc_ecmascript::ast::ExportSpecifier::*;
-
     let mut reexports: Vec<node::Reexport> = vec![];
 
     for node in module_body.iter() {
@@ -548,17 +570,20 @@
                 .specifiers
                 .iter()
                 .map(|export_specifier| match export_specifier {
-                  Namespace(ns_export) => node::Reexport {
+                  ExportSpecifier::Namespace(ns_export) => node::Reexport {
                     kind: node::ReexportKind::Namespace(
                       ns_export.name.sym.to_string(),
                     ),
                     src: src_str.to_string(),
                   },
-                  Default(_) => node::Reexport {
-                    kind: node::ReexportKind::Default,
+                  ExportSpecifier::Default(specifier) => node::Reexport {
+                    kind: node::ReexportKind::Named(
+                      specifier.exported.sym.to_string(),
+                      Some("default".to_string()),
+                    ),
                     src: src_str.to_string(),
                   },
-                  Named(named_export) => {
+                  ExportSpecifier::Named(named_export) => {
                     let ident = named_export.orig.sym.to_string();
                     let maybe_alias =
                       named_export.exported.as_ref().map(|e| e.sym.to_string());
@@ -594,7 +619,7 @@
   fn get_symbols_for_module_body(
     &self,
     module_body: Vec<swc_ecmascript::ast::ModuleItem>,
-  ) -> HashMap<String, DocNode> {
+  ) -> HashMap<String, Symbol> {
     let mut symbols = HashMap::new();
 
     for node in module_body.iter() {
@@ -607,90 +632,49 @@
       };
 
       if let Some(doc_node) = doc_node {
-        symbols.insert(doc_node.name.clone(), doc_node.clone());
+        symbols.insert(doc_node.name.clone(), Symbol::DocNode(doc_node));
+      }
+
+      if let ModuleItem::ModuleDecl(ModuleDecl::Import(import_decl)) = node {
+        for specifier in &import_decl.specifiers {
+          let reexport = match specifier {
+            ImportSpecifier::Named(named_specifier) => Reexport {
+              kind: ReexportKind::Named(
+                named_specifier.local.sym.to_string(),
+                named_specifier
+                  .imported
+                  .as_ref()
+                  .map(|ident| ident.sym.to_string()),
+              ),
+              src: import_decl.src.value.to_string(),
+            },
+            ImportSpecifier::Default(default_specifier) => Reexport {
+              kind: ReexportKind::Named(
+                default_specifier.local.sym.to_string(),
+                Some("default".to_string()),
+              ),
+              src: import_decl.src.value.to_string(),
+            },
+            ImportSpecifier::Namespace(namespace_specifier) => Reexport {
+              kind: ReexportKind::Namespace(
+                namespace_specifier.local.sym.to_string(),
+              ),
+              src: import_decl.src.value.to_string(),
+            },
+          };
+
+          let name = match reexport.kind {
+            ReexportKind::Named(name, _) => name,
+            ReexportKind::Namespace(name) => name,
+            _ => unreachable!(),
+          };
+
+          symbols.insert(name, Symbol::Reexport(reexport));
+        }
       }
     }
 
     symbols
-  }
-
-  pub fn get_doc_nodes_for_module_body(
-    &self,
-    module_body: Vec<swc_ecmascript::ast::ModuleItem>,
-  ) -> Vec<DocNode> {
-    let symbols = self.get_symbols_for_module_body(module_body.clone());
-
-    let mut doc_entries: Vec<DocNode> = vec![];
-
-    for node in module_body.iter() {
-      match node {
-        ModuleItem::Stmt(stmt) => {
-          if let Stmt::Decl(decl) = stmt {
-            if let Some(doc_node) = self.get_doc_node_for_decl(decl) {
-              let is_declared = self.get_declare_for_decl(decl);
-              // FIXME(#57): declarations should only be added if this is ambient.
-              if is_declared || self.private {
-                doc_entries.push(doc_node);
-              }
-            }
-          }
-        }
-
-        ModuleItem::ModuleDecl(module_decl) => {
-          doc_entries
-            .extend(self.get_doc_nodes_for_module_exports(module_decl));
-
-<<<<<<< HEAD
-          if let ModuleDecl::ExportNamed(export_named) = module_decl {
-            for specifier in &export_named.specifiers {
-              match specifier {
-                ExportSpecifier::Named(named_specifier) => {
-                  if let Some(doc_node) =
-                    symbols.get(&named_specifier.orig.sym.to_string())
-                  {
-                    let mut doc_node = doc_node.clone();
-                    if let Some(exported_ident) = &named_specifier.exported {
-                      doc_node.name = exported_ident.sym.to_string();
-=======
-          match module_decl {
-            ModuleDecl::ExportNamed(export_named) => {
-              for specifier in &export_named.specifiers {
-                match specifier {
-                  ExportSpecifier::Named(named_specifier) => {
-                    if let Some(doc_node) =
-                      symbols.get(&named_specifier.orig.sym.to_string())
-                    {
-                      let mut doc_node = doc_node.clone();
-                      if let Some(exported_ident) = &named_specifier.exported {
-                        doc_node.name = exported_ident.sym.to_string();
-                      }
-                      doc_entries.push(doc_node);
->>>>>>> 6639759b
-                    }
-                  }
-                  // TODO(zhmushan)
-                  ExportSpecifier::Default(_default_specifier) => {}
-                  ExportSpecifier::Namespace(_namespace_specifier) => {}
-                }
-              }
-            }
-            ModuleDecl::ExportDefaultExpr(export_expr) => {
-              if let Expr::Ident(ident) = export_expr.expr.as_ref() {
-                if let Some(doc_node) = symbols.get(&ident.sym.to_string()) {
-                  doc_entries.push(DocNode {
-                    name: String::from("default"),
-                    ..doc_node.clone()
-                  });
-                }
-              }
-            }
-            _ => {}
-          }
-        }
-      }
-    }
-
-    doc_entries
   }
 
   pub fn js_doc_for_span(&self, span: Span) -> Option<String> {
