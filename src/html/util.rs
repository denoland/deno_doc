<<<<<<< HEAD
use crate::html::{DocNodeWithContext, RenderContext, ShortPath};
=======
use crate::html::DocNodeWithContext;
use crate::html::RenderContext;
use crate::html::ShortPath;
>>>>>>> 769e9f5c
use crate::js_doc::JsDoc;
use crate::js_doc::JsDocTag;
use crate::DocNodeKind;
use deno_ast::swc::ast::Accessibility;
use deno_ast::ModuleSpecifier;
use serde::Serialize;
use std::borrow::Cow;
use std::collections::HashMap;
use std::collections::HashSet;
use std::rc::Rc;

lazy_static! {
  static ref TARGET_RE: regex::Regex =
    regex::Regex::new(r"\s*\* ?|\.").unwrap();
}

pub(crate) fn name_to_id(kind: &str, name: &str) -> String {
  format!("{kind}_{}", TARGET_RE.replace_all(name, "_"))
}

/// A container to hold a list of symbols with their namespaces:
///
/// ["setTimeout"]
/// ["Deno", "read"]
/// ["Deno", "errors"]
/// ["Deno", "errors", "HttpError"]
#[derive(Clone, Debug)]
pub(crate) struct NamespacedSymbols(Rc<HashSet<Vec<String>>>);

impl NamespacedSymbols {
  pub(crate) fn new(doc_nodes: &[DocNodeWithContext]) -> Self {
<<<<<<< HEAD
    let symbols = compute_namespaced_symbols(doc_nodes, &[]);
=======
    let symbols = compute_namespaced_symbols(doc_nodes.to_vec(), &[]);
>>>>>>> 769e9f5c
    Self(Rc::new(symbols))
  }

  pub(crate) fn contains(&self, path: &[String]) -> bool {
    self.0.contains(path)
  }
}

pub fn compute_namespaced_symbols(
<<<<<<< HEAD
  doc_nodes: &[DocNodeWithContext],
=======
  doc_nodes: Vec<DocNodeWithContext>,
>>>>>>> 769e9f5c
  current_path: &[String],
) -> HashSet<Vec<String>> {
  let mut namespaced_symbols = HashSet::new();

  for doc_node in doc_nodes {
    if doc_node.kind == DocNodeKind::ModuleDoc
      || doc_node.declaration_kind == crate::node::DeclarationKind::Private
    {
      continue;
    }
    // TODO: handle export aliasing

    let mut name_path = current_path.to_vec();
    name_path.push(doc_node.get_name().to_string());

    match doc_node.kind {
      DocNodeKind::Class => {
        let class_def = doc_node.class_def.as_ref().unwrap();

        namespaced_symbols.extend(class_def.methods.iter().map(|method| {
          let mut method_path = current_path.to_vec();
          method_path.extend(
            qualify_drilldown_name(
              doc_node.get_name(),
              &method.name,
              method.is_static,
            )
            .split('.')
            .map(|part| part.to_string()),
          );
          method_path
        }));

        namespaced_symbols.extend(class_def.properties.iter().map(
          |property| {
            let mut method_path = current_path.to_vec();
            method_path.extend(
              qualify_drilldown_name(
                doc_node.get_name(),
                &property.name,
                property.is_static,
              )
              .split('.')
              .map(|part| part.to_string()),
            );
            method_path
          },
        ));
      }
      DocNodeKind::Interface => {
        let interface_def = doc_node.interface_def.as_ref().unwrap();

        namespaced_symbols.extend(interface_def.methods.iter().map(|method| {
          let mut method_path = current_path.to_vec();
          method_path.extend(
            qualify_drilldown_name(doc_node.get_name(), &method.name, false)
              .split('.')
              .map(|part| part.to_string()),
          );
          method_path
        }));

        namespaced_symbols.extend(interface_def.properties.iter().map(
          |property| {
            let mut method_path = current_path.to_vec();
            method_path.extend(
              qualify_drilldown_name(
                doc_node.get_name(),
                &property.name,
                false,
              )
              .split('.')
              .map(|part| part.to_string()),
            );
            method_path
          },
        ));
      }
      _ => {}
    }

    namespaced_symbols.insert(name_path.clone());

    if doc_node.kind == DocNodeKind::Namespace {
      let namespace_def = doc_node.namespace_def.as_ref().unwrap();
      namespaced_symbols.extend(compute_namespaced_symbols(
<<<<<<< HEAD
        &namespace_def
          .elements
          .iter()
          .map(|node| DocNodeWithContext {
            origin: doc_node.origin.clone(),
            ns_qualifiers: Rc::new(vec![]),
            inner: Cow::Borrowed(node),
          })
          .collect::<Vec<_>>(),
=======
        namespace_def
          .elements
          .iter()
          .map(|element| doc_node.create_child(element.clone()))
          .collect(),
>>>>>>> 769e9f5c
        &name_path,
      ))
    }
  }

  namespaced_symbols
}

#[derive(Clone, Default)]
pub struct NamespacedGlobalSymbols(Rc<HashMap<Vec<String>, String>>);

impl NamespacedGlobalSymbols {
  pub fn new(symbols: HashMap<Vec<String>, String>) -> Self {
    Self(Rc::new(symbols))
  }

  pub fn get(&self, path: &[String]) -> Option<&String> {
    self.0.get(path)
  }
}

/// Different current and target locations
#[derive(Debug, Clone, Copy)]
pub enum UrlResolveKind<'a> {
  Root,
  AllSymbols,
  File(&'a ShortPath),
  Symbol {
    file: &'a ShortPath,
    symbol: &'a str,
  },
}

impl UrlResolveKind<'_> {
  pub fn get_file(&self) -> Option<&ShortPath> {
    match self {
      UrlResolveKind::Root => None,
      UrlResolveKind::AllSymbols => None,
      UrlResolveKind::File(file) => Some(file),
      UrlResolveKind::Symbol { file, .. } => Some(file),
    }
  }
}

/// A trait used to define various functions used to resolve urls.
pub trait HrefResolver {
  fn resolve_path(
    &self,
    current: UrlResolveKind,
    target: UrlResolveKind,
  ) -> String {
    let backs = match current {
      UrlResolveKind::Symbol { file, .. } | UrlResolveKind::File(file) => "../"
        .repeat(if file.as_str() == "." {
          1
        } else {
          file.as_str().split('/').count() + 1
        }),
      UrlResolveKind::Root => String::new(),
      UrlResolveKind::AllSymbols => String::from("./"),
    };

    match target {
      UrlResolveKind::Root => backs,
      UrlResolveKind::AllSymbols => format!("{backs}./all_symbols.html"),
      UrlResolveKind::Symbol {
        file: target_file,
        symbol: target_symbol,
      } => {
        format!("{backs}./{}/~/{target_symbol}.html", target_file.as_str())
      }
      UrlResolveKind::File(target_file) => {
        format!("{backs}./{}/~/index.html", target_file.as_str())
      }
    }
  }

  /// Resolver for global symbols, like the Deno namespace or other built-ins
  fn resolve_global_symbol(&self, symbol: &[String]) -> Option<String>;

  /// Resolver for symbols from non-relative imports
  fn resolve_import_href(&self, symbol: &[String], src: &str)
    -> Option<String>;

  /// Resolve the URL used in "usage" blocks.
  fn resolve_usage(
    &self,
    current_specifier: &ModuleSpecifier,
    current_file: Option<&ShortPath>,
  ) -> Option<String>;

  /// Resolve the URL used in source code link buttons.
  fn resolve_source(&self, location: &crate::Location) -> Option<String>;
}

#[derive(Debug, Serialize, Clone)]
pub struct BreadcrumbCtx {
  pub name: String,
  pub href: String,
  pub is_symbol: bool,
  pub is_first_symbol: bool,
  pub is_all_symbols_part: bool,
}

#[derive(Debug, Serialize, Clone)]
pub struct BreadcrumbsCtx {
  pub parts: Vec<BreadcrumbCtx>,
}

#[derive(Debug, Serialize, Clone)]
pub struct DocNodeKindCtx {
  pub kind: String,
  pub char: char,
  pub title: &'static str,
  pub title_lowercase: &'static str,
  pub title_plural: &'static str,
}

impl From<DocNodeKind> for DocNodeKindCtx {
  fn from(kind: DocNodeKind) -> Self {
    let (char, title, title_lowercase, title_plural) = match kind {
      DocNodeKind::Function => ('f', "Function", "function", "Functions"),
      DocNodeKind::Variable => ('v', "Variable", "variable", "Variables"),
      DocNodeKind::Class => ('c', "Class", "class", "Classes"),
      DocNodeKind::Enum => ('E', "Enum", "enum", "Enums"),
      DocNodeKind::Interface => ('I', "Interface", "interface", "Interfaces"),
      DocNodeKind::TypeAlias => {
        ('T', "Type Alias", "type alias", "Type Aliases")
      }
      DocNodeKind::Namespace => ('N', "Namespace", "namespace", "Namespaces"),
      DocNodeKind::ModuleDoc | DocNodeKind::Import => unimplemented!(),
    };

    Self {
      kind: format!("{kind:?}"),
      char,
      title,
      title_lowercase,
      title_plural,
    }
  }
}

#[derive(Debug, Serialize, Clone)]
pub struct AnchorCtx {
  pub id: String,
}

#[derive(Debug, Serialize, Clone)]
#[serde(rename_all = "snake_case", tag = "kind", content = "content")]
pub enum SectionContentCtx {
  DocEntry(Vec<DocEntryCtx>),
  Example(Vec<super::jsdoc::ExampleCtx>),
  IndexSignature(Vec<super::symbols::class::IndexSignatureCtx>),
  NamespaceSection(Vec<super::namespace::NamespaceNodeCtx>),
}

#[derive(Debug, Serialize, Clone)]
pub struct SectionCtx {
  pub title: &'static str,
  pub content: SectionContentCtx,
}

#[derive(Debug, Serialize, Clone, Eq, PartialEq, Hash)]
#[serde(rename_all = "snake_case", tag = "kind", content = "value")]
pub enum Tag {
  New,
  Abstract,
  Deprecated,
  Writeonly,
  Readonly,
  Protected,
  Private,
  Optional,
  Permissions(Vec<String>),
  Other(String),
}

impl Tag {
  pub fn from_accessibility(
    accessibility: Option<Accessibility>,
  ) -> Option<Self> {
    match accessibility? {
      Accessibility::Public => None,
      Accessibility::Protected => Some(Tag::Protected),
      Accessibility::Private => Some(Tag::Private),
    }
  }

  pub fn from_js_doc(js_doc: &JsDoc) -> HashSet<Tag> {
    js_doc
      .tags
      .iter()
      .filter_map(|tag| match tag {
        JsDocTag::Deprecated { .. } => Some(Tag::Deprecated),
        _ => None,
      })
      .collect()
  }
}

#[derive(Debug, Serialize, Clone)]
pub struct DocEntryCtx {
  id: String,
  name: String,
  name_href: Option<String>,
  content: String,
  anchor: AnchorCtx,
  tags: HashSet<Tag>,
  js_doc: Option<String>,
  source_href: Option<String>,
}

impl DocEntryCtx {
  pub fn new(
    ctx: &RenderContext,
    id: &str,
    name: &str,
    name_href: Option<String>,
    content: &str,
    tags: HashSet<Tag>,
    jsdoc: Option<&str>,
    location: &crate::Location,
  ) -> Self {
    let maybe_jsdoc =
      jsdoc.map(|doc| crate::html::jsdoc::render_markdown(ctx, doc));
    let source_href = ctx.ctx.href_resolver.resolve_source(location);

    DocEntryCtx {
      id: id.to_string(),
      name: name.to_string(),
      name_href,
      content: content.to_string(),
      anchor: AnchorCtx { id: id.to_string() },
      tags,
      js_doc: maybe_jsdoc,
      source_href,
    }
  }
}

pub(crate) fn all_deprecated(nodes: &[&DocNodeWithContext]) -> bool {
  nodes.iter().all(|node| {
    node
      .js_doc
      .tags
      .iter()
      .any(|tag| matches!(tag, JsDocTag::Deprecated { .. }))
  })
}

pub(crate) fn qualify_drilldown_name(
  parent_name: &str,
  drilldown_name: &str,
  is_static: bool,
) -> String {
  format!(
    "{parent_name}{}.{drilldown_name}",
    if is_static { "" } else { ".prototype" },
  )
}<|MERGE_RESOLUTION|>--- conflicted
+++ resolved
@@ -1,10 +1,6 @@
-<<<<<<< HEAD
-use crate::html::{DocNodeWithContext, RenderContext, ShortPath};
-=======
 use crate::html::DocNodeWithContext;
 use crate::html::RenderContext;
 use crate::html::ShortPath;
->>>>>>> 769e9f5c
 use crate::js_doc::JsDoc;
 use crate::js_doc::JsDocTag;
 use crate::DocNodeKind;
@@ -36,11 +32,7 @@
 
 impl NamespacedSymbols {
   pub(crate) fn new(doc_nodes: &[DocNodeWithContext]) -> Self {
-<<<<<<< HEAD
-    let symbols = compute_namespaced_symbols(doc_nodes, &[]);
-=======
     let symbols = compute_namespaced_symbols(doc_nodes.to_vec(), &[]);
->>>>>>> 769e9f5c
     Self(Rc::new(symbols))
   }
 
@@ -50,11 +42,7 @@
 }
 
 pub fn compute_namespaced_symbols(
-<<<<<<< HEAD
-  doc_nodes: &[DocNodeWithContext],
-=======
   doc_nodes: Vec<DocNodeWithContext>,
->>>>>>> 769e9f5c
   current_path: &[String],
 ) -> HashSet<Vec<String>> {
   let mut namespaced_symbols = HashSet::new();
@@ -141,23 +129,11 @@
     if doc_node.kind == DocNodeKind::Namespace {
       let namespace_def = doc_node.namespace_def.as_ref().unwrap();
       namespaced_symbols.extend(compute_namespaced_symbols(
-<<<<<<< HEAD
-        &namespace_def
-          .elements
-          .iter()
-          .map(|node| DocNodeWithContext {
-            origin: doc_node.origin.clone(),
-            ns_qualifiers: Rc::new(vec![]),
-            inner: Cow::Borrowed(node),
-          })
-          .collect::<Vec<_>>(),
-=======
         namespace_def
           .elements
           .iter()
           .map(|element| doc_node.create_child(element.clone()))
           .collect(),
->>>>>>> 769e9f5c
         &name_path,
       ))
     }
