--- conflicted
+++ resolved
@@ -182,10 +182,10 @@
 ) -> String {
   let backs = match current {
     UrlResolveKind::Symbol { file, .. } | UrlResolveKind::File(file) => "../"
-      .repeat(if file.as_str() == "." {
+      .repeat(if file.path == "." {
         1
       } else {
-        file.as_str().split('/').count() + 1
+        file.path.split('/').count() + 1
       }),
     UrlResolveKind::Root => String::new(),
     UrlResolveKind::AllSymbols => String::from("./"),
@@ -198,10 +198,10 @@
       file: target_file,
       symbol: target_symbol,
     } => {
-      format!("{backs}./{}/~/{target_symbol}.html", target_file.as_str())
+      format!("{backs}./{}/~/{target_symbol}.html", target_file.path)
     }
     UrlResolveKind::File(target_file) => {
-      format!("{backs}./{}/~/index.html", target_file.as_str())
+      format!("{backs}./{}/~/index.html", target_file.path)
     }
   }
 }
@@ -212,36 +212,7 @@
     &self,
     current: UrlResolveKind,
     target: UrlResolveKind,
-<<<<<<< HEAD
-  ) -> String {
-    let backs = match current {
-      UrlResolveKind::Symbol { file, .. } | UrlResolveKind::File(file) => "../"
-        .repeat(if file.path == "." {
-          1
-        } else {
-          file.path.split('/').count() + 1
-        }),
-      UrlResolveKind::Root => String::new(),
-      UrlResolveKind::AllSymbols => String::from("./"),
-    };
-
-    match target {
-      UrlResolveKind::Root => backs,
-      UrlResolveKind::AllSymbols => format!("{backs}./all_symbols.html"),
-      UrlResolveKind::Symbol {
-        file: target_file,
-        symbol: target_symbol,
-      } => {
-        format!("{backs}./{}/~/{target_symbol}.html", target_file.path)
-      }
-      UrlResolveKind::File(target_file) => {
-        format!("{backs}./{}/~/index.html", target_file.path)
-      }
-    }
-  }
-=======
   ) -> String;
->>>>>>> 5048e1be
 
   /// Resolver for global symbols, like the Deno namespace or other built-ins
   fn resolve_global_symbol(&self, symbol: &[String]) -> Option<String>;
@@ -361,7 +332,8 @@
 }
 
 impl SectionCtx {
-<<<<<<< HEAD
+  pub const TEMPLATE: &'static str = "section";
+
   pub fn new(title: &'static str, content: SectionContentCtx) -> Self {
     Self {
       header: SectionHeaderCtx {
@@ -372,9 +344,6 @@
       content,
     }
   }
-=======
-  pub const TEMPLATE: &'static str = "section";
->>>>>>> 5048e1be
 }
 
 #[derive(Debug, Serialize, Clone, Eq, PartialEq, Hash)]
