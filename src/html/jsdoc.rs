--- conflicted
+++ resolved
@@ -572,11 +572,7 @@
       .is_some_and(|main_entrypoint| main_entrypoint == specifier)
     {
       let partitions_by_kind =
-<<<<<<< HEAD
-        super::partition::partition_nodes_by_kind(&module_doc_nodes, true);
-=======
         super::partition::partition_nodes_by_kind(module_doc_nodes, true);
->>>>>>> 769e9f5c
 
       sections.extend(super::namespace::render_namespace(
         render_ctx,
