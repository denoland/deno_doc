<main class="symbolGroup" id="symbol_{{name}}">
  {{~#each symbols~}}
<<<<<<< HEAD
    <article class="space-y-5">
      <div class="flex justify-between items-start">
        <div class="font-medium space-y-1">
          <div class="text-xl leading-none break-all">
=======
    <article>
      <div>
        <div>
          <div class="text-xl leading-none">
>>>>>>> 5048e1be
            <span class="text-{{this.kind.kind}}">{{this.kind.title_lowercase}}</span>&nbsp;<span class="font-bold">{{../name}}</span>
          </div>
          {{~#if this.subtitle ~}}
            <div class="symbolSubtitle">
              {{~> (concat "doc_block_subtitle_" this.subtitle.kind) this.subtitle.value ~}}
            </div>
          {{~/if~}}
          {{~#if this.tags~}}
            <div class="space-x-2">
              {{~#each this.tags~}}
                {{~> tag value=this large=true ~}}
              {{~/each~}}
            </div>
          {{~/if~}}
        </div>

        {{~#if source_href~}}
          {{~> source_button this.source_href ~}}
        {{~/if~}}
      </div>

      {{~> deprecated this.deprecated ~}}

      {{~#if (and @first ../usages)~}}
        {{~> usages ../usages ~}}
      {{~/if~}}

      <div>
        {{~#each this.content~}}
          {{~#if (eq kind "function")~}}
            {{~> function value ~}}
          {{~else~}}
            {{~> symbol_content value ~}}
          {{~/if~}}
        {{~/each~}}
      </div>
    </article>
  {{~/each~}}
</main><|MERGE_RESOLUTION|>--- conflicted
+++ resolved
@@ -1,16 +1,9 @@
 <main class="symbolGroup" id="symbol_{{name}}">
   {{~#each symbols~}}
-<<<<<<< HEAD
-    <article class="space-y-5">
-      <div class="flex justify-between items-start">
-        <div class="font-medium space-y-1">
-          <div class="text-xl leading-none break-all">
-=======
     <article>
       <div>
         <div>
-          <div class="text-xl leading-none">
->>>>>>> 5048e1be
+          <div class="text-xl leading-none break-all">
             <span class="text-{{this.kind.kind}}">{{this.kind.title_lowercase}}</span>&nbsp;<span class="font-bold">{{../name}}</span>
           </div>
           {{~#if this.subtitle ~}}
