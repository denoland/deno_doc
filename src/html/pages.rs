use super::sidepanels;
use super::sidepanels::SidepanelCtx;
use super::symbols::SymbolContentCtx;
use super::util::qualify_drilldown_name;
use super::util::BreadcrumbsCtx;
use super::DocNodeKindWithDrilldown;
use super::DocNodeWithContext;
use super::FileMode;
use super::GenerateCtx;
use super::RenderContext;
use super::ShortPath;
use super::SymbolGroupCtx;
use super::UrlResolveKind;
use std::sync::Arc;

use super::FUSE_FILENAME;
use super::PAGE_STYLESHEET_FILENAME;
use super::SCRIPT_FILENAME;
use super::SEARCH_FILENAME;
use super::SEARCH_INDEX_FILENAME;
use super::STYLESHEET_FILENAME;

use crate::function::FunctionDef;
use crate::html::jsdoc::markdown_to_html;
use crate::html::jsdoc::MarkdownToHTMLOptions;
use crate::html::partition::Partition;
use crate::variable::VariableDef;
use crate::DocNode;
use crate::DocNodeKind;
use deno_ast::ModuleSpecifier;
use indexmap::IndexMap;
use serde::Serialize;

#[derive(Debug, Serialize, Clone)]
pub struct HtmlHeadCtx {
  title: String,
  current_file: String,
  stylesheet_url: String,
  page_stylesheet_url: String,
  url_search_index: String,
  script_js: String,
  fuse_js: String,
  url_search: String,
}

impl HtmlHeadCtx {
  pub const TEMPLATE: &'static str = "pages/html_head";

  pub fn new(
    root: &str,
    page: &str,
    package_name: Option<&String>,
    current_file: Option<ShortPath>,
  ) -> Self {
    Self {
      title: format!(
        "{page} - {}documentation",
        package_name
          .map(|package_name| format!("{package_name} "))
          .unwrap_or_default()
      ),
      current_file: current_file
        .as_ref()
        .map(|current_file| &*current_file.path)
        .unwrap_or_default()
        .to_string(),
      stylesheet_url: format!("{root}{STYLESHEET_FILENAME}"),
      page_stylesheet_url: format!("{root}{PAGE_STYLESHEET_FILENAME}"),
      url_search_index: format!("{root}{SEARCH_INDEX_FILENAME}"),
      script_js: format!("{root}{SCRIPT_FILENAME}"),
      fuse_js: format!("{root}{FUSE_FILENAME}"),
      url_search: format!("{root}{SEARCH_FILENAME}"),
    }
  }
}

#[derive(Debug, Serialize, Clone)]
pub struct IndexCtx {
  pub html_head_ctx: HtmlHeadCtx,
  pub sidepanel_ctx: sidepanels::IndexSidepanelCtx,
  pub module_doc: Option<super::jsdoc::ModuleDocCtx>,
  pub all_symbols: Option<SymbolContentCtx>,
  pub breadcrumbs_ctx: BreadcrumbsCtx,
}

impl IndexCtx {
  pub const TEMPLATE: &'static str = "pages/index";

<<<<<<< HEAD
  let short_path = specifier
    .cloned()
    .map(|specifier| ShortPath::new(ctx, specifier));
=======
  pub fn new(
    ctx: &GenerateCtx,
    specifier: Option<&ModuleSpecifier>,
    doc_nodes_by_url: &super::ContextDocNodesByUrl,
    partitions: Partition,
    file: Option<ShortPath>,
  ) -> Self {
    let short_path =
      specifier.map(|specifier| ctx.url_to_short_path(specifier));
>>>>>>> 5048e1be

    // will be default on index page with no main entrypoint
    let default = vec![];
    let doc_nodes = specifier
      .or(ctx.main_entrypoint.as_ref())
      .and_then(|specifier| doc_nodes_by_url.get(specifier))
      .unwrap_or(&default);

<<<<<<< HEAD
  let render_ctx = RenderContext::new(
    ctx,
    doc_nodes,
    short_path
      .as_ref()
      .map_or(UrlResolveKind::Root, UrlResolveKind::File),
  );

  let module_doc = short_path.as_ref().map(|short_path| {
    super::jsdoc::ModuleDocCtx::new(&render_ctx, short_path, doc_nodes_by_url)
  });
=======
    let render_ctx = RenderContext::new(
      ctx,
      doc_nodes,
      short_path
        .as_ref()
        .map_or(UrlResolveKind::Root, UrlResolveKind::File),
      specifier,
    );

    let module_doc = specifier.map(|specifier| {
      super::jsdoc::ModuleDocCtx::new(&render_ctx, specifier, doc_nodes_by_url)
    });

    let root = ctx.href_resolver.resolve_path(
      file
        .as_ref()
        .map_or(UrlResolveKind::Root, UrlResolveKind::File),
      UrlResolveKind::Root,
    );
>>>>>>> 5048e1be

    let html_head_ctx =
      HtmlHeadCtx::new(&root, "Index", ctx.package_name.as_ref(), None);

    let all_symbols = if ctx.file_mode == FileMode::SingleDts {
      let sections =
        super::namespace::render_namespace(&render_ctx, partitions.clone());

      Some(SymbolContentCtx {
        id: String::new(),
        sections,
        docs: None,
      })
    } else {
      None
    };

    let sidepanel_ctx = sidepanels::IndexSidepanelCtx::new(
      ctx,
      specifier,
      doc_nodes_by_url,
      partitions,
      file.as_ref(),
    );

    IndexCtx {
      html_head_ctx,
      sidepanel_ctx,
      module_doc,
      all_symbols,
      breadcrumbs_ctx: render_ctx.get_breadcrumbs(),
    }
  }
}

#[derive(Serialize)]
pub struct AllSymbolsCtx {
  pub html_head_ctx: HtmlHeadCtx,
  pub content: SymbolContentCtx,
  pub breadcrumbs_ctx: BreadcrumbsCtx,
}

<<<<<<< HEAD
pub(crate) fn render_all_symbols_page(
  ctx: &GenerateCtx,
  partitions: crate::html::partition::EntrypointPartition,
  doc_nodes_by_url: &super::ContextDocNodesByUrl,
) -> String {
  // TODO(@crowlKats): handle doc_nodes in all symbols page for each symbol
  let render_ctx = RenderContext::new(ctx, &[], UrlResolveKind::AllSymbols);

  let sections = super::namespace::render_namespace(
    &render_ctx,
    partitions
      .into_iter()
      .map(|(path, nodes)| {
        let module_doc_nodes = doc_nodes_by_url.get(&path.specifier).unwrap();

        let doc = module_doc_nodes
          .iter()
          .find(|n| n.kind == DocNodeKind::ModuleDoc)
          .and_then(|node| node.js_doc.doc.as_ref())
          .and_then(|doc| {
            markdown_to_html(
              &render_ctx,
              doc,
              MarkdownToHTMLOptions {
                summary: true,
                summary_prefer_title: true,
                render_toc: false,
              },
            )
          })
          .map(|markdown| markdown.html);

        let header = crate::html::util::SectionHeaderCtx {
          title: path.display_name(),
          href: Some(render_ctx.ctx.href_resolver.resolve_path(
            render_ctx.get_current_resolve(),
            path.as_resolve_kind(),
          )),
          doc,
        };

        (header, nodes)
      })
      .collect(),
  );

  let html_head_ctx =
    HtmlHeadCtx::new("./", "All Symbols", ctx.package_name.as_ref(), None);
  let all_symbols_ctx = AllSymbolsCtx {
    html_head_ctx,
    content: SymbolContentCtx {
      id: String::new(),
      sections,
      docs: None,
    },
    breadcrumbs_ctx: render_ctx.get_breadcrumbs(),
  };

  render_ctx
    .ctx
    .hbs
    .render("pages/all_symbols", &all_symbols_ctx)
    .unwrap()
=======
impl AllSymbolsCtx {
  pub const TEMPLATE: &'static str = "pages/all_symbols";

  pub fn new(ctx: &GenerateCtx, partitions: Partition) -> Self {
    // TODO(@crowlKats): handle doc_nodes in all symbols page for each symbol
    let render_ctx =
      RenderContext::new(ctx, &[], UrlResolveKind::AllSymbols, None);

    let sections = super::namespace::render_namespace(&render_ctx, partitions);

    let html_head_ctx =
      HtmlHeadCtx::new("./", "All Symbols", ctx.package_name.as_ref(), None);

    AllSymbolsCtx {
      html_head_ctx,
      content: SymbolContentCtx {
        id: String::new(),
        sections,
        docs: None,
      },
      breadcrumbs_ctx: render_ctx.get_breadcrumbs(),
    }
  }
>>>>>>> 5048e1be
}

pub enum SymbolPage {
  Symbol {
    breadcrumbs_ctx: BreadcrumbsCtx,
    sidepanel_ctx: SidepanelCtx,
    symbol_group_ctx: SymbolGroupCtx,
  },
  Redirect {
    current_symbol: String,
    href: String,
  },
}

pub fn generate_symbol_pages_for_module(
  ctx: &GenerateCtx,
  short_path: &ShortPath,
  partitions_for_nodes: &Partition,
  doc_nodes: &[DocNodeWithContext],
) -> Vec<SymbolPage> {
  let mut name_partitions =
    super::partition::partition_nodes_by_name(doc_nodes);

  let mut drilldown_partitions = IndexMap::new();
  for (name, doc_nodes) in &name_partitions {
    if doc_nodes[0].kind == DocNodeKind::Class {
      let class = doc_nodes[0].class_def.as_ref().unwrap();
      let method_nodes = class
        .methods
        .iter()
        .map(|method| {
          let mut new_node =
            doc_nodes[0].create_child(Arc::new(DocNode::function(
              qualify_drilldown_name(name, &method.name, method.is_static),
              method.location.clone(),
              doc_nodes[0].declaration_kind,
              method.js_doc.clone(),
              method.function_def.clone(),
            )));
          new_node.drilldown_parent_kind = Some(DocNodeKind::Class);
          new_node.kind_with_drilldown = DocNodeKindWithDrilldown::Method;
          new_node
        })
        .collect::<Vec<_>>();

      drilldown_partitions
        .extend(super::partition::partition_nodes_by_name(&method_nodes));

      let property_nodes = class
        .properties
        .iter()
        .map(|property| {
          let mut new_node =
            doc_nodes[0].create_child(Arc::new(DocNode::variable(
              qualify_drilldown_name(name, &property.name, property.is_static),
              property.location.clone(),
              doc_nodes[0].declaration_kind,
              property.js_doc.clone(),
              VariableDef {
                ts_type: property.ts_type.clone(),
                kind: deno_ast::swc::ast::VarDeclKind::Const,
              },
            )));
          new_node.drilldown_parent_kind = Some(DocNodeKind::Class);
          new_node.kind_with_drilldown = DocNodeKindWithDrilldown::Property;
          new_node
        })
        .collect::<Vec<_>>();

      drilldown_partitions
        .extend(super::partition::partition_nodes_by_name(&property_nodes));
    } else if doc_nodes[0].kind == DocNodeKind::Interface {
      let interface = doc_nodes[0].interface_def.as_ref().unwrap();
      let method_nodes = interface
        .methods
        .iter()
        .map(|method| {
          let mut new_node =
            doc_nodes[0].create_child(Arc::new(DocNode::function(
              qualify_drilldown_name(name, &method.name, true),
              method.location.clone(),
              doc_nodes[0].declaration_kind,
              method.js_doc.clone(),
              FunctionDef {
                def_name: None,
                params: method.params.clone(),
                return_type: method.return_type.clone(),
                has_body: false,
                is_async: false,
                is_generator: false,
                type_params: method.type_params.clone(),
                decorators: vec![],
              },
            )));
          new_node.drilldown_parent_kind = Some(DocNodeKind::Interface);
          new_node.kind_with_drilldown = DocNodeKindWithDrilldown::Method;
          new_node
        })
        .collect::<Vec<_>>();

      drilldown_partitions
        .extend(super::partition::partition_nodes_by_name(&method_nodes));

      let property_nodes = interface
        .properties
        .iter()
        .map(|property| {
          let mut new_node =
            doc_nodes[0].create_child(Arc::new(DocNode::variable(
              qualify_drilldown_name(name, &property.name, true),
              property.location.clone(),
              doc_nodes[0].declaration_kind,
              property.js_doc.clone(),
              VariableDef {
                ts_type: property.ts_type.clone(),
                kind: deno_ast::swc::ast::VarDeclKind::Const,
              },
            )));
          new_node.drilldown_parent_kind = Some(DocNodeKind::Interface);
          new_node.kind_with_drilldown = DocNodeKindWithDrilldown::Property;
          new_node
        })
        .collect::<Vec<_>>();

      drilldown_partitions
        .extend(super::partition::partition_nodes_by_name(&property_nodes));
    }
  }
  name_partitions.extend(drilldown_partitions);

  generate_symbol_pages_inner(
    ctx,
    doc_nodes,
    partitions_for_nodes,
    &name_partitions,
    short_path,
    vec![],
  )
}

fn generate_symbol_pages_inner(
  ctx: &GenerateCtx,
  doc_nodes_for_module: &[DocNodeWithContext],
  partitions_for_nodes: &Partition,
  name_partitions: &Partition,
  short_path: &ShortPath,
  namespace_paths: Vec<&str>,
) -> Vec<SymbolPage> {
  let mut generated_pages =
    Vec::with_capacity(name_partitions.values().len() * 2);

  for (name, doc_nodes) in name_partitions {
    let namespaced_name = if namespace_paths.is_empty() {
      name.to_owned()
    } else {
      format!("{}.{name}", namespace_paths.join("."))
    };

    let sidepanel_ctx = SidepanelCtx::new(
      ctx,
      partitions_for_nodes,
      short_path,
      &namespaced_name,
    );

    let (breadcrumbs_ctx, symbol_group_ctx) = render_symbol_page(
      ctx,
      doc_nodes_for_module,
      short_path,
      &namespace_paths,
      &namespaced_name,
      doc_nodes,
    );

    generated_pages.push(SymbolPage::Symbol {
      breadcrumbs_ctx,
      sidepanel_ctx,
      symbol_group_ctx,
    });

    if let Some(_doc_node) = doc_nodes
      .iter()
      .find(|doc_node| doc_node.kind == DocNodeKind::Class)
    {
      let prototype_name = format!("{namespaced_name}.prototype");
      generated_pages.push(SymbolPage::Redirect {
        href: ctx.href_resolver.resolve_path(
          UrlResolveKind::Symbol {
            file: short_path,
            symbol: &prototype_name,
          },
          UrlResolveKind::Symbol {
            file: short_path,
            symbol: &namespaced_name,
          },
        ),
        current_symbol: prototype_name,
      });
    }

    if let Some(doc_node) = doc_nodes
      .iter()
      .find(|doc_node| doc_node.kind == DocNodeKind::Namespace)
    {
      let namespace = doc_node.namespace_def.as_ref().unwrap();

      let namespace_name_partitions = super::partition::partition_nodes_by_name(
        &namespace
          .elements
          .iter()
          .map(|element| doc_node.create_child(element.clone()))
          .collect::<Vec<_>>(),
      );

      let namespace_paths = {
        let mut ns_paths = namespace_paths.clone();
        ns_paths.push(name);
        ns_paths
      };

      let generated = generate_symbol_pages_inner(
        ctx,
        doc_nodes_for_module,
        partitions_for_nodes,
        &namespace_name_partitions,
        short_path,
        namespace_paths,
      );
      generated_pages.extend(generated);
    }
  }

  generated_pages
}

#[derive(Debug, Serialize)]
pub struct SymbolPageCtx {
  pub html_head_ctx: HtmlHeadCtx,
  pub sidepanel_ctx: SidepanelCtx,
  pub symbol_group_ctx: SymbolGroupCtx,
  pub breadcrumbs_ctx: BreadcrumbsCtx,
}

impl SymbolPageCtx {
  pub const TEMPLATE: &'static str = "pages/symbol";
}

pub fn render_symbol_page(
  ctx: &GenerateCtx,
  doc_nodes_for_module: &[DocNodeWithContext],
  short_path: &ShortPath,
  namespace_paths: &[&str],
  namespaced_name: &str,
  doc_nodes: &[DocNodeWithContext],
) -> (BreadcrumbsCtx, SymbolGroupCtx) {
  let mut render_ctx = RenderContext::new(
    ctx,
    doc_nodes_for_module,
    UrlResolveKind::Symbol {
      file: short_path,
      symbol: namespaced_name,
    },
  );
  if !namespace_paths.is_empty() {
    render_ctx = render_ctx.with_namespace(namespace_paths.to_vec())
  }

  // NOTE: `doc_nodes` should be sorted at this point.
  let symbol_group_ctx =
    SymbolGroupCtx::new(&render_ctx, doc_nodes, namespaced_name);

  (render_ctx.get_breadcrumbs(), symbol_group_ctx)
}<|MERGE_RESOLUTION|>--- conflicted
+++ resolved
@@ -86,11 +86,6 @@
 impl IndexCtx {
   pub const TEMPLATE: &'static str = "pages/index";
 
-<<<<<<< HEAD
-  let short_path = specifier
-    .cloned()
-    .map(|specifier| ShortPath::new(ctx, specifier));
-=======
   pub fn new(
     ctx: &GenerateCtx,
     specifier: Option<&ModuleSpecifier>,
@@ -99,8 +94,9 @@
     file: Option<ShortPath>,
   ) -> Self {
     let short_path =
-      specifier.map(|specifier| ctx.url_to_short_path(specifier));
->>>>>>> 5048e1be
+      specifier
+    .cloned()
+    .map(|specifier| ShortPath::new(ctx, specifier));
 
     // will be default on index page with no main entrypoint
     let default = vec![];
@@ -109,7 +105,6 @@
       .and_then(|specifier| doc_nodes_by_url.get(specifier))
       .unwrap_or(&default);
 
-<<<<<<< HEAD
   let render_ctx = RenderContext::new(
     ctx,
     doc_nodes,
@@ -118,21 +113,8 @@
       .map_or(UrlResolveKind::Root, UrlResolveKind::File),
   );
 
-  let module_doc = short_path.as_ref().map(|short_path| {
-    super::jsdoc::ModuleDocCtx::new(&render_ctx, short_path, doc_nodes_by_url)
-  });
-=======
-    let render_ctx = RenderContext::new(
-      ctx,
-      doc_nodes,
-      short_path
-        .as_ref()
-        .map_or(UrlResolveKind::Root, UrlResolveKind::File),
-      specifier,
-    );
-
-    let module_doc = specifier.map(|specifier| {
-      super::jsdoc::ModuleDocCtx::new(&render_ctx, specifier, doc_nodes_by_url)
+    let module_doc = short_path.as_ref().map(|short_path| {
+      super::jsdoc::ModuleDocCtx::new(&render_ctx, short_path, doc_nodes_by_url)
     });
 
     let root = ctx.href_resolver.resolve_path(
@@ -141,7 +123,6 @@
         .map_or(UrlResolveKind::Root, UrlResolveKind::File),
       UrlResolveKind::Root,
     );
->>>>>>> 5048e1be
 
     let html_head_ctx =
       HtmlHeadCtx::new(&root, "Index", ctx.package_name.as_ref(), None);
@@ -184,21 +165,23 @@
   pub breadcrumbs_ctx: BreadcrumbsCtx,
 }
 
-<<<<<<< HEAD
-pub(crate) fn render_all_symbols_page(
-  ctx: &GenerateCtx,
-  partitions: crate::html::partition::EntrypointPartition,
-  doc_nodes_by_url: &super::ContextDocNodesByUrl,
-) -> String {
-  // TODO(@crowlKats): handle doc_nodes in all symbols page for each symbol
-  let render_ctx = RenderContext::new(ctx, &[], UrlResolveKind::AllSymbols);
-
-  let sections = super::namespace::render_namespace(
-    &render_ctx,
-    partitions
-      .into_iter()
-      .map(|(path, nodes)| {
-        let module_doc_nodes = doc_nodes_by_url.get(&path.specifier).unwrap();
+impl AllSymbolsCtx {
+  pub const TEMPLATE: &'static str = "pages/all_symbols";
+
+  pub fn new(
+    ctx: &GenerateCtx,
+    partitions: crate::html::partition::EntrypointPartition,
+    doc_nodes_by_url: &super::ContextDocNodesByUrl,
+  ) -> Self {
+    // TODO(@crowlKats): handle doc_nodes in all symbols page for each symbol
+    let render_ctx = RenderContext::new(ctx, &[], UrlResolveKind::AllSymbols);
+
+    let sections = super::namespace::render_namespace(
+      &render_ctx,
+      partitions
+        .into_iter()
+        .map(|(path, nodes)| {
+          let module_doc_nodes = doc_nodes_by_url.get(&path.specifier).unwrap();
 
         let doc = module_doc_nodes
           .iter()
@@ -231,34 +214,6 @@
       .collect(),
   );
 
-  let html_head_ctx =
-    HtmlHeadCtx::new("./", "All Symbols", ctx.package_name.as_ref(), None);
-  let all_symbols_ctx = AllSymbolsCtx {
-    html_head_ctx,
-    content: SymbolContentCtx {
-      id: String::new(),
-      sections,
-      docs: None,
-    },
-    breadcrumbs_ctx: render_ctx.get_breadcrumbs(),
-  };
-
-  render_ctx
-    .ctx
-    .hbs
-    .render("pages/all_symbols", &all_symbols_ctx)
-    .unwrap()
-=======
-impl AllSymbolsCtx {
-  pub const TEMPLATE: &'static str = "pages/all_symbols";
-
-  pub fn new(ctx: &GenerateCtx, partitions: Partition) -> Self {
-    // TODO(@crowlKats): handle doc_nodes in all symbols page for each symbol
-    let render_ctx =
-      RenderContext::new(ctx, &[], UrlResolveKind::AllSymbols, None);
-
-    let sections = super::namespace::render_namespace(&render_ctx, partitions);
-
     let html_head_ctx =
       HtmlHeadCtx::new("./", "All Symbols", ctx.package_name.as_ref(), None);
 
@@ -272,7 +227,6 @@
       breadcrumbs_ctx: render_ctx.get_breadcrumbs(),
     }
   }
->>>>>>> 5048e1be
 }
 
 pub enum SymbolPage {
