use crate::html::types::render_type_def;
use crate::html::usage::UsagesCtx;
use crate::html::util::SectionCtx;
use crate::html::util::Tag;
use crate::html::DocNodeWithContext;
use crate::html::RenderContext;
use crate::js_doc::JsDocTag;
use crate::DocNodeKind;
use indexmap::IndexMap;
use serde::Serialize;
use std::borrow::Cow;
use std::collections::HashSet;

pub mod class;
mod r#enum;
mod function;
mod interface;
pub mod namespace;
mod type_alias;
mod variable;

#[derive(Debug, Serialize, Clone)]
struct SymbolCtx {
  kind: super::util::DocNodeKindCtx,
  tags: HashSet<Tag>,
  subtitle: Option<DocBlockSubtitleCtx>,
  content: Vec<SymbolInnerCtx>,
  deprecated: Option<String>,
  source_href: Option<String>,
}

#[derive(Debug, Serialize, Clone)]
pub struct SymbolGroupCtx {
  pub name: String,
  symbols: Vec<SymbolCtx>,
  usages: Option<UsagesCtx>,
}

impl SymbolGroupCtx {
  pub fn new(
    ctx: &RenderContext,
    doc_nodes: &[DocNodeWithContext],
    name: &str,
  ) -> Self {
    let mut split_nodes =
      IndexMap::<DocNodeKind, Vec<DocNodeWithContext>>::default();

    for doc_node in doc_nodes {
      if doc_node.kind == DocNodeKind::Import {
        continue;
      }

      split_nodes
        .entry(doc_node.kind)
        .or_insert(vec![])
        .push(doc_node.clone());
    }

    split_nodes.sort_keys();

    // TODO: property drilldown

    let symbols = split_nodes
      .values()
      .map(|doc_nodes| {
        let all_deprecated =
          super::util::all_deprecated(&doc_nodes.iter().collect::<Vec<_>>());

        let mut tags = HashSet::new();

        let permissions = doc_nodes
          .iter()
          .flat_map(|node| {
            node
              .js_doc
              .tags
              .iter()
              .filter_map(|tag| {
                if let JsDocTag::Tags { tags } = tag {
                  Some(tags.iter().filter_map(|tag| {
                    if tag.starts_with("allow-") {
                      Some(tag.to_owned())
                    } else {
                      None
                    }
                  }))
                } else {
                  None
                }
              })
              .flatten()
          })
          .collect::<Vec<_>>();

        if !permissions.is_empty() {
          tags.insert(Tag::Permissions(permissions));
        }

        let deprecated = if all_deprecated
          && !(doc_nodes[0].kind == DocNodeKind::Function
            && doc_nodes.len() == 1)
        {
          doc_nodes[0].js_doc.tags.iter().find_map(|tag| {
            if let JsDocTag::Deprecated { doc } = tag {
              Some(
                doc
                  .as_ref()
                  .map(|doc| {
                    crate::html::jsdoc::render_markdown_summary(ctx, doc)
                  })
                  .unwrap_or_default(),
              )
            } else {
              None
            }
          })
        } else {
          None
        };

        SymbolCtx {
          tags,
          kind: doc_nodes[0].kind.into(),
          subtitle: DocBlockSubtitleCtx::new(ctx, &doc_nodes[0]),
          content: SymbolInnerCtx::new(ctx, doc_nodes, name),
          source_href: ctx
            .ctx
            .href_resolver
            .resolve_source(&doc_nodes[0].location),
          deprecated,
        }
      })
      .collect::<Vec<_>>();

    SymbolGroupCtx {
      name: name.to_string(),
      symbols,
      usages: UsagesCtx::new(ctx, doc_nodes),
    }
  }
}

#[derive(Debug, Serialize, Clone)]
struct DocBlockClassSubtitleExtendsCtx {
  href: Option<String>,
  symbol: String,
  type_args: String,
}

#[derive(Debug, Serialize, Clone)]
#[serde(rename_all = "snake_case")]
#[serde(tag = "kind", content = "value")]
enum DocBlockSubtitleCtx {
  Class {
    implements: Option<Vec<String>>,
    extends: Option<DocBlockClassSubtitleExtendsCtx>,
  },
  Interface {
    extends: Vec<String>,
  },
}

impl DocBlockSubtitleCtx {
  fn new(ctx: &RenderContext, doc_node: &DocNodeWithContext) -> Option<Self> {
    if matches!(
      doc_node.kind,
      DocNodeKind::Function
        | DocNodeKind::Variable
        | DocNodeKind::Enum
        | DocNodeKind::TypeAlias
        | DocNodeKind::Namespace
    ) {
      return None;
    }

    if doc_node.kind == DocNodeKind::Class {
      let class_def = doc_node.class_def.as_ref().unwrap();

      let current_type_params = class_def
        .type_params
        .iter()
        .map(|def| def.name.as_str())
        .collect::<HashSet<&str>>();

      let ctx = &ctx.with_current_type_params(current_type_params);

      let mut class_implements = None;
      let mut class_extends = None;

      if !class_def.implements.is_empty() {
        let impls = class_def
          .implements
          .iter()
          .map(|extend| render_type_def(ctx, extend))
          .collect::<Vec<String>>();

        class_implements = Some(impls);
      }

      if let Some(extends) = class_def.extends.as_ref() {
        class_extends = Some(DocBlockClassSubtitleExtendsCtx {
          href: ctx.lookup_symbol_href(extends),
          symbol: extends.to_owned(),
          type_args: super::types::type_arguments(
            ctx,
            &class_def.super_type_params,
          ),
        });
      }

      return Some(DocBlockSubtitleCtx::Class {
        implements: class_implements,
        extends: class_extends,
      });
    }

    if doc_node.kind == DocNodeKind::Interface {
      let interface_def = doc_node.interface_def.as_ref().unwrap();

      if interface_def.extends.is_empty() {
        return None;
      }

      let current_type_params = interface_def
        .type_params
        .iter()
        .map(|def| def.name.as_str())
        .collect::<HashSet<&str>>();
      let ctx = &ctx.with_current_type_params(current_type_params);

      let extends = interface_def
        .extends
        .iter()
        .map(|extend| render_type_def(ctx, extend))
        .collect::<Vec<String>>();

      return Some(DocBlockSubtitleCtx::Interface { extends });
    }

    unreachable!()
  }
}

#[derive(Debug, Serialize, Clone, Default)]
pub struct SymbolContentCtx {
  pub id: String,
  pub docs: Option<String>,
  pub sections: Vec<SectionCtx>,
}

#[derive(Debug, Serialize, Clone)]
#[serde(rename_all = "snake_case", tag = "kind", content = "value")]
pub enum SymbolInnerCtx {
  Function(function::FunctionCtx),
  Other(SymbolContentCtx),
}

impl SymbolInnerCtx {
  fn new(
    ctx: &RenderContext,
    doc_nodes: &[DocNodeWithContext],
    name: &str,
  ) -> Vec<Self> {
    let mut content_parts = Vec::with_capacity(doc_nodes.len());
    let mut functions = vec![];

    for doc_node in doc_nodes {
      let mut sections = match doc_node.kind {
        DocNodeKind::Function => {
          functions.push(doc_node);
          continue;
        }

        DocNodeKind::Variable => variable::render_variable(ctx, doc_node),
        DocNodeKind::Class => class::render_class(ctx, doc_node),
        DocNodeKind::Enum => r#enum::render_enum(ctx, doc_node),
        DocNodeKind::Interface => interface::render_interface(ctx, doc_node),
        DocNodeKind::TypeAlias => type_alias::render_type_alias(ctx, doc_node),

        DocNodeKind::Namespace => {
          let namespace_def = doc_node.namespace_def.as_ref().unwrap();
          let namespace_nodes = namespace_def
            .elements
            .iter()
<<<<<<< HEAD
            .map(|node| DocNodeWithContext {
              origin: doc_node.origin.clone(),
              ns_qualifiers: std::rc::Rc::new(vec![]),
              inner: Cow::Borrowed(node),
            })
=======
            .map(|element| doc_node.create_child(element.clone()))
>>>>>>> 769e9f5c
            .collect::<Vec<_>>();

          let partitions =
            super::partition::partition_nodes_by_kind(&namespace_nodes, false);

          let ns_parts = name.split('.').collect::<Vec<&str>>();

          namespace::render_namespace(&ctx.with_namespace(ns_parts), partitions)
        }
        DocNodeKind::ModuleDoc | DocNodeKind::Import => unreachable!(),
      };

      let docs =
        crate::html::jsdoc::jsdoc_body_to_html(ctx, &doc_node.js_doc, false);
      let examples = crate::html::jsdoc::jsdoc_examples(ctx, &doc_node.js_doc);

      if let Some(examples) = examples {
        sections.insert(0, examples);
      }

      content_parts.push(SymbolInnerCtx::Other(SymbolContentCtx {
        id: String::new(),
        sections,
        docs,
      }));
    }

    if !functions.is_empty() {
      content_parts.push(SymbolInnerCtx::Function(function::render_function(
        ctx, functions,
      )));
    }

    content_parts
  }
}<|MERGE_RESOLUTION|>--- conflicted
+++ resolved
@@ -282,15 +282,7 @@
           let namespace_nodes = namespace_def
             .elements
             .iter()
-<<<<<<< HEAD
-            .map(|node| DocNodeWithContext {
-              origin: doc_node.origin.clone(),
-              ns_qualifiers: std::rc::Rc::new(vec![]),
-              inner: Cow::Borrowed(node),
-            })
-=======
             .map(|element| doc_node.create_child(element.clone()))
->>>>>>> 769e9f5c
             .collect::<Vec<_>>();
 
           let partitions =
