use deno_ast::ModuleSpecifier;
use handlebars::handlebars_helper;
use handlebars::Handlebars;
use indexmap::IndexMap;
use std::collections::HashMap;
use std::path::PathBuf;
use std::rc::Rc;
use std::sync::Arc;

use crate::DocNode;

pub mod comrak_adapters;
pub mod jsdoc;
pub mod pages;
mod parameters;
pub mod partition;
mod render_context;
mod search;
pub mod sidepanels;
mod symbols;
#[cfg(feature = "tree-sitter")]
mod tree_sitter;
mod types;
mod usage;
mod util;

use crate::html::pages::SymbolPage;
pub use pages::generate_symbol_pages_for_module;
pub use render_context::RenderContext;
pub use search::generate_search_index;
pub use symbols::namespace;
pub use symbols::SymbolContentCtx;
pub use symbols::SymbolGroupCtx;
pub use usage::usage_to_md;
pub use util::compute_namespaced_symbols;
pub use util::href_path_resolve;
pub use util::qualify_drilldown_name;
pub use util::DocNodeKindCtx;
pub use util::HrefResolver;
pub use util::NamespacedGlobalSymbols;
pub use util::UrlResolveKind;

pub const STYLESHEET: &str = include_str!("./templates/styles.gen.css");
pub const STYLESHEET_FILENAME: &str = "styles.css";

pub const PAGE_STYLESHEET: &str =
  include_str!("./templates/pages/page.gen.css");
pub const PAGE_STYLESHEET_FILENAME: &str = "page.css";

const SEARCH_INDEX_FILENAME: &str = "search_index.js";

pub const SCRIPT_JS: &str = include_str!("./templates/script.js");
pub const SCRIPT_FILENAME: &str = "script.js";

const FUSE_JS: &str = include_str!("./templates/pages/fuse.js");
const FUSE_FILENAME: &str = "fuse.js";

const SEARCH_JS: &str = include_str!("./templates/pages/search.js");
const SEARCH_FILENAME: &str = "search.js";

pub type UsageComposer = Rc<
  dyn Fn(
    &RenderContext,
    &[DocNodeWithContext],
    String,
  ) -> IndexMap<UsageComposerEntry, String>,
>;

#[derive(Eq, PartialEq, Hash)]
pub struct UsageComposerEntry {
  pub name: String,
  pub icon: Option<std::borrow::Cow<'static, str>>,
}

#[derive(Clone)]
pub struct GenerateOptions {
  /// The name that is shown is the top-left corner, eg. "deno_std".
  pub package_name: Option<String>,
  /// The main entrypoint.
  /// If only a single file is specified during generation, this will always
  /// default to that file.
  pub main_entrypoint: Option<ModuleSpecifier>,
  pub href_resolver: Rc<dyn HrefResolver>,
  pub usage_composer: Option<UsageComposer>,
  pub rewrite_map: Option<IndexMap<ModuleSpecifier, String>>,
<<<<<<< HEAD
  pub sidebar_flatten_namespaces: bool,
=======
  pub composable_output: bool,
>>>>>>> 5048e1be
}

pub struct GenerateCtx<'ctx> {
  pub package_name: Option<String>,
  pub common_ancestor: Option<PathBuf>,
  pub main_entrypoint: Option<ModuleSpecifier>,
  pub specifiers: Vec<ModuleSpecifier>,
  pub hbs: Handlebars<'ctx>,
  pub highlight_adapter: comrak_adapters::HighlightAdapter,
  #[cfg(feature = "ammonia")]
  pub url_rewriter: Option<comrak_adapters::URLRewriter>,
  pub href_resolver: Rc<dyn HrefResolver>,
  pub usage_composer: Option<UsageComposer>,
  pub rewrite_map: Option<IndexMap<ModuleSpecifier, String>>,
<<<<<<< HEAD
  pub single_file_mode: bool,
=======
  pub hide_module_doc_title: bool,
  pub file_mode: FileMode,
>>>>>>> 5048e1be
  pub sidebar_hide_all_symbols: bool,
}

impl<'ctx> GenerateCtx<'ctx> {
  pub fn doc_nodes_by_url_add_context(
    &self,
    doc_nodes_by_url: IndexMap<ModuleSpecifier, Vec<DocNode>>,
  ) -> ContextDocNodesByUrl {
    doc_nodes_by_url
      .into_iter()
      .map(|(specifier, nodes)| {
        let short_path = Rc::new(ShortPath::new(self, specifier.clone()));

        let nodes = nodes
          .into_iter()
          .map(|node| DocNodeWithContext {
            origin: short_path.clone(),
            ns_qualifiers: Rc::new(vec![]),
            drilldown_parent_kind: None,
            kind_with_drilldown: DocNodeKindWithDrilldown::Other(node.kind),
            inner: Arc::new(node),
          })
          .collect::<Vec<_>>();

        (specifier, nodes)
      })
      .collect::<IndexMap<_, _>>()
  }

  pub fn render<T: serde::Serialize>(
    &self,
    template: &str,
    data: &T,
  ) -> String {
    self.hbs.render(template, data).unwrap()
  }
}

pub type ContextDocNodesByUrl =
  IndexMap<ModuleSpecifier, Vec<DocNodeWithContext>>;

#[derive(Clone, Debug, Ord, PartialOrd, Eq, PartialEq, Hash)]
pub struct ShortPath {
  pub path: String,
  pub specifier: ModuleSpecifier,
  pub is_main: bool,
}

impl ShortPath {
  pub fn new(ctx: &GenerateCtx, specifier: ModuleSpecifier) -> Self {
    let is_main = ctx
      .main_entrypoint
      .as_ref()
      .is_some_and(|main_entrypoint| main_entrypoint == &specifier);

    if let Some(rewrite) = ctx
      .rewrite_map
      .as_ref()
      .and_then(|rewrite_map| rewrite_map.get(&specifier))
    {
      return ShortPath {
        path: rewrite.to_owned(),
        specifier,
        is_main,
      };
    }

    let Ok(url_file_path) = specifier.to_file_path() else {
      return ShortPath {
        path: specifier.to_string(),
        specifier,
        is_main,
      };
    };

    let Some(common_ancestor) = &ctx.common_ancestor else {
      return ShortPath {
        path: url_file_path.to_string_lossy().to_string(),
        specifier,
        is_main,
      };
    };

    let stripped_path = url_file_path
      .strip_prefix(common_ancestor)
      .unwrap_or(&url_file_path);

    let path = stripped_path.to_string_lossy().to_string();

    ShortPath {
      path: if path.is_empty() {
        ".".to_string()
      } else {
        path
      },
      specifier,
      is_main,
    }
  }

  pub fn display_name(&self) -> String {
    if self.is_main {
      "default".to_string()
    } else {
      self
        .path
        .strip_prefix('.')
        .unwrap_or(&self.path)
        .strip_prefix('/')
        .unwrap_or(&self.path)
        .to_string()
    }
  }

  pub fn as_resolve_kind(&self) -> UrlResolveKind {
    if self.is_main {
      UrlResolveKind::Root
    } else {
      UrlResolveKind::File(self)
    }
  }
}

#[derive(Debug, PartialEq, Eq, PartialOrd, Ord, Hash, Clone, Copy)]
pub enum DocNodeKindWithDrilldown {
  Property,
  Method,
  Other(crate::DocNodeKind),
}

/// A wrapper around [`DocNode`] with additional fields to track information
/// about the inner [`DocNode`].
/// This is cheap to clone since all fields are [`Rc`]s.
#[derive(Clone, Debug)]
pub struct DocNodeWithContext {
  pub origin: Rc<ShortPath>,
  pub ns_qualifiers: Rc<Vec<String>>,
  pub drilldown_parent_kind: Option<crate::DocNodeKind>,
  pub kind_with_drilldown: DocNodeKindWithDrilldown,
  pub inner: Arc<DocNode>,
}

impl DocNodeWithContext {
  pub fn create_child(&self, doc_node: Arc<DocNode>) -> Self {
    DocNodeWithContext {
      origin: self.origin.clone(),
      ns_qualifiers: self.ns_qualifiers.clone(),
      drilldown_parent_kind: None,
      kind_with_drilldown: DocNodeKindWithDrilldown::Other(doc_node.kind),
      inner: doc_node,
    }
  }
}

impl core::ops::Deref for DocNodeWithContext {
  type Target = DocNode;

  fn deref(&self) -> &Self::Target {
    &self.inner
  }
}

pub fn setup_hbs<'t>() -> Result<Handlebars<'t>, anyhow::Error> {
  let mut reg = Handlebars::new();
  reg.register_escape_fn(|str| html_escape::encode_safe(str).into_owned());
  reg.set_strict_mode(true);

  #[cfg(debug_assertions)]
  reg.set_dev_mode(true);

  handlebars_helper!(concat: |a: str, b: str| format!("{a}{b}"));
  reg.register_helper("concat", Box::new(concat));

  handlebars_helper!(print: |a: Json| println!("{a:#?}"));
  reg.register_helper("print", Box::new(print));

  reg.register_template_string(
    "sidepanel_common",
    include_str!("./templates/sidepanel_common.hbs"),
  )?;
  reg.register_template_string(
    sidepanels::SidepanelCtx::TEMPLATE,
    include_str!("./templates/sidepanel.hbs"),
  )?;
  reg.register_template_string(
    util::DocEntryCtx::TEMPLATE,
    include_str!("./templates/doc_entry.hbs"),
  )?;
  reg.register_template_string(
    util::SectionCtx::TEMPLATE,
    include_str!("./templates/section.hbs"),
  )?;
  reg.register_template_string(
    sidepanels::IndexSidepanelCtx::TEMPLATE,
    include_str!("./templates/index_sidepanel.hbs"),
  )?;
  reg.register_template_string(
    "doc_node_kind_icon",
    include_str!("./templates/doc_node_kind_icon.hbs"),
  )?;
  reg.register_template_string(
    "namespace_section",
    include_str!("./templates/namespace_section.hbs"),
  )?;
  reg.register_template_string(
    symbols::DocBlockSubtitleCtx::TEMPLATE_CLASS,
    include_str!("./templates/doc_block_subtitle_class.hbs"),
  )?;
  reg.register_template_string(
    symbols::DocBlockSubtitleCtx::TEMPLATE_INTERFACE,
    include_str!("./templates/doc_block_subtitle_interface.hbs"),
  )?;
  reg.register_template_string(
    util::AnchorCtx::TEMPLATE,
    include_str!("./templates/anchor.hbs"),
  )?;
  reg.register_template_string(
    SymbolGroupCtx::TEMPLATE,
    include_str!("./templates/symbol_group.hbs"),
  )?;
  reg.register_template_string(
    SymbolContentCtx::TEMPLATE,
    include_str!("./templates/symbol_content.hbs"),
  )?;
  reg.register_template_string(
    jsdoc::ExampleCtx::TEMPLATE,
    include_str!("./templates/example.hbs"),
  )?;
  reg.register_template_string(
    symbols::function::FunctionCtx::TEMPLATE,
    include_str!("./templates/function.hbs"),
  )?;
  reg.register_template_string(
    jsdoc::ModuleDocCtx::TEMPLATE,
    include_str!("./templates/module_doc.hbs"),
  )?;
  reg.register_template_string(
    util::BreadcrumbsCtx::TEMPLATE,
    include_str!("./templates/breadcrumbs.hbs"),
  )?;
  reg.register_template_string(
    usage::UsagesCtx::TEMPLATE,
    include_str!("./templates/usages.hbs"),
  )?;
  reg.register_template_string(
    util::Tag::TEMPLATE,
    include_str!("./templates/tag.hbs"),
  )?;
  reg.register_template_string(
    "source_button",
    include_str!("./templates/source_button.hbs"),
  )?;
  reg.register_template_string(
    "deprecated",
    include_str!("./templates/deprecated.hbs"),
  )?;
  reg.register_template_string(
    "index_signature",
    include_str!("./templates/index_signature.hbs"),
  )?;

  // pages
  reg.register_template_string(
    pages::HtmlHeadCtx::TEMPLATE,
    include_str!("./templates/pages/html_head.hbs"),
  )?;
  reg.register_template_string(
    pages::AllSymbolsCtx::TEMPLATE,
    include_str!("./templates/pages/all_symbols.hbs"),
  )?;
  reg.register_template_string(
    pages::SymbolPageCtx::TEMPLATE,
    include_str!("./templates/pages/symbol.hbs"),
  )?;
  reg.register_template_string(
    pages::IndexCtx::TEMPLATE,
    include_str!("./templates/pages/index.hbs"),
  )?;
  reg.register_template_string(
    "pages/top_nav",
    include_str!("./templates/pages/top_nav.hbs"),
  )?;
  reg.register_template_string(
    "pages/search_results",
    include_str!("./templates/pages/search_results.hbs"),
  )?;
  reg.register_template_string(
    "pages/redirect",
    include_str!("./templates/pages/redirect.hbs"),
  )?;

  // icons
  reg.register_template_string(
    "icons/arrow",
    include_str!("./templates/icons/arrow.svg"),
  )?;
  reg.register_template_string(
    "icons/copy",
    include_str!("./templates/icons/copy.svg"),
  )?;
  reg.register_template_string(
    "icons/link",
    include_str!("./templates/icons/link.svg"),
  )?;
  reg.register_template_string(
    "icons/source",
    include_str!("./templates/icons/source.svg"),
  )?;
  reg.register_template_string(
    "icons/menu",
    include_str!("./templates/icons/menu.svg"),
  )?;

  Ok(reg)
}

pub fn setup_highlighter(
  show_line_numbers: bool,
) -> comrak_adapters::HighlightAdapter {
  comrak_adapters::HighlightAdapter {
    #[cfg(feature = "syntect")]
    syntax_set: syntect::dumps::from_uncompressed_data(include_bytes!(
      "./default_newlines.packdump"
    ))
    .unwrap(),
    #[cfg(feature = "syntect")]
    theme_set: syntect::highlighting::ThemeSet::load_defaults(),
    #[cfg(feature = "tree-sitter")]
    language_cb: tree_sitter::tree_sitter_language_cb,
    show_line_numbers,
  }
}

#[derive(Default, Debug, Eq, PartialEq)]
pub enum FileMode {
  #[default]
  Normal,
  Single,
  SingleDts,
}

impl FileMode {
  fn is_single(&self) -> bool {
    match self {
      FileMode::Normal => false,
      FileMode::Single => true,
      FileMode::SingleDts => true,
    }
  }
}

pub fn generate(
  mut options: GenerateOptions,
  doc_nodes_by_url: IndexMap<ModuleSpecifier, Vec<DocNode>>,
) -> Result<HashMap<String, String>, anyhow::Error> {
  if doc_nodes_by_url.len() == 1 && options.main_entrypoint.is_none() {
    options.main_entrypoint =
      Some(doc_nodes_by_url.keys().next().unwrap().clone());
  }

  let file_mode = if doc_nodes_by_url.len() == 1 {
    let (specifier, _) = doc_nodes_by_url.first().unwrap();
    if specifier.as_str().ends_with(".d.ts") {
      FileMode::SingleDts
    } else {
      FileMode::Single
    }
  } else {
    FileMode::Normal
  };

  let common_ancestor = find_common_ancestor(doc_nodes_by_url.keys(), true);
  let ctx = GenerateCtx {
    package_name: options.package_name,
    common_ancestor,
    main_entrypoint: options.main_entrypoint,
    specifiers: doc_nodes_by_url.keys().cloned().collect(),
    hbs: setup_hbs()?,
    highlight_adapter: setup_highlighter(false),
    #[cfg(feature = "ammonia")]
    url_rewriter: None,
    href_resolver: options.href_resolver,
    usage_composer: options.usage_composer,
    rewrite_map: options.rewrite_map,
<<<<<<< HEAD
    single_file_mode: doc_nodes_by_url.len() == 1,
    sidebar_hide_all_symbols: false,
    sidebar_flatten_namespaces: options.sidebar_flatten_namespaces,
=======
    hide_module_doc_title: file_mode == FileMode::SingleDts,
    sidebar_hide_all_symbols: file_mode == FileMode::SingleDts,
    file_mode,
>>>>>>> 5048e1be
  };
  let mut files = HashMap::new();

  let doc_nodes_by_url = ctx.doc_nodes_by_url_add_context(doc_nodes_by_url);

  // Index page
  {
    let partitions_for_entrypoint_nodes =
      partition::get_partitions_for_main_entrypoint(&ctx, &doc_nodes_by_url);

    let index = pages::IndexCtx::new(
      &ctx,
      ctx.main_entrypoint.as_ref(),
      &doc_nodes_by_url,
      partitions_for_entrypoint_nodes,
      None,
    );

    if options.composable_output {
      files.insert(
        "./sidepanel.html".to_string(),
        ctx.render(
          sidepanels::IndexSidepanelCtx::TEMPLATE,
          &index.sidepanel_ctx,
        ),
      );

      files.insert(
        "./breadcrumbs.html".to_string(),
        ctx.render(util::BreadcrumbsCtx::TEMPLATE, &index.breadcrumbs_ctx),
      );

      if index.module_doc.is_some() || index.all_symbols.is_some() {
        let mut out = String::new();

        if let Some(module_doc) = index.module_doc {
          out.push_str(&ctx.render(jsdoc::ModuleDocCtx::TEMPLATE, &module_doc));
        }

        if let Some(all_symbols) = index.all_symbols {
          out.push_str(&ctx.render(SymbolContentCtx::TEMPLATE, &all_symbols));
        }

        files.insert("./content.html".to_string(), out);
      }
    } else {
      files.insert(
        "./index.html".to_string(),
        ctx.render(pages::IndexCtx::TEMPLATE, &index),
      );
    }
  }

  // All symbols (list of all symbols in all files)
  if ctx.file_mode != FileMode::SingleDts {
    let all_doc_nodes = doc_nodes_by_url
      .values()
      .flatten()
      .cloned()
      .collect::<Vec<DocNodeWithContext>>();

    let partitions_by_kind =
      partition::partition_nodes_by_entrypoint(&all_doc_nodes, true);

<<<<<<< HEAD
    let all_symbols_render = pages::render_all_symbols_page(
      &ctx,
      partitions_by_kind,
      &doc_nodes_by_url,
    );
    files.insert("./all_symbols.html".to_string(), all_symbols_render);
=======
    let all_symbols = pages::AllSymbolsCtx::new(&ctx, partitions_by_kind);

    if options.composable_output {
      files.insert(
        "./all_symbols/content.html".to_string(),
        ctx.render(SymbolContentCtx::TEMPLATE, &all_symbols.content),
      );

      files.insert(
        "./all_symbols/breadcrumbs.html".to_string(),
        ctx
          .render(util::BreadcrumbsCtx::TEMPLATE, &all_symbols.breadcrumbs_ctx),
      );
    } else {
      files.insert(
        "./all_symbols.html".to_string(),
        ctx.render(pages::AllSymbolsCtx::TEMPLATE, &all_symbols),
      );
    }
>>>>>>> 5048e1be
  }

  // Pages for all discovered symbols
  {
    for (specifier, doc_nodes) in &doc_nodes_by_url {
      let short_path = ShortPath::new(&ctx, specifier.clone());

      let partitions_for_nodes =
        partition::get_partitions_for_file(&ctx, doc_nodes);

      let symbol_pages = generate_symbol_pages_for_module(
        &ctx,
        &short_path,
        &partitions_for_nodes,
        doc_nodes,
      );

      files.extend(symbol_pages.into_iter().flat_map(|symbol_page| {
        match symbol_page {
          SymbolPage::Symbol {
            breadcrumbs_ctx,
            sidepanel_ctx,
            symbol_group_ctx,
          } => {
            let root = ctx.href_resolver.resolve_path(
              UrlResolveKind::Symbol {
                file: &short_path,
                symbol: &symbol_group_ctx.name,
              },
              UrlResolveKind::Root,
            );

            let html_head_ctx = pages::HtmlHeadCtx::new(
              &root,
              &symbol_group_ctx.name,
              ctx.package_name.as_ref(),
              Some(short_path.clone()),
            );

<<<<<<< HEAD
            let file_name =
              format!("{}/~/{}.html", short_path.path, symbol_group_ctx.name);

            let page_ctx = pages::PageCtx {
              html_head_ctx,
              sidepanel_ctx,
              symbol_group_ctx,
              breadcrumbs_ctx,
            };

            let symbol_page =
              ctx.hbs.render("pages/symbol", &page_ctx).unwrap();

            (file_name, symbol_page)
=======
            if options.composable_output {
              let dir_name =
                format!("{}/~/{}", short_path.as_str(), symbol_group_ctx.name);

              vec![
                (
                  format!("{dir_name}/sidepanel.html"),
                  ctx
                    .render(sidepanels::SidepanelCtx::TEMPLATE, &sidepanel_ctx),
                ),
                (
                  format!("{dir_name}/breadcrumbs.html"),
                  ctx.render(util::BreadcrumbsCtx::TEMPLATE, &breadcrumbs_ctx),
                ),
                (
                  format!("{dir_name}/content.html"),
                  ctx.render(SymbolGroupCtx::TEMPLATE, &symbol_group_ctx),
                ),
              ]
            } else {
              let file_name = format!(
                "{}/~/{}.html",
                short_path.as_str(),
                symbol_group_ctx.name
              );

              let page_ctx = pages::SymbolPageCtx {
                html_head_ctx,
                sidepanel_ctx,
                symbol_group_ctx,
                breadcrumbs_ctx,
              };

              let symbol_page =
                ctx.render(pages::SymbolPageCtx::TEMPLATE, &page_ctx);

              vec![(file_name, symbol_page)]
            }
>>>>>>> 5048e1be
          }
          SymbolPage::Redirect {
            current_symbol,
            href,
          } => {
<<<<<<< HEAD
            let symbol_page = ctx
              .hbs
              .render("pages/redirect", &serde_json::json!({ "path": href }))
              .unwrap();

            let file_name =
              format!("{}/~/{}.html", short_path.path, current_symbol);

            (file_name, symbol_page)
=======
            let redirect = serde_json::json!({ "path": href });

            if options.composable_output {
              let file_name = format!(
                "{}/~/{}/redirect.json",
                short_path.as_str(),
                current_symbol
              );

              vec![(file_name, serde_json::to_string(&redirect).unwrap())]
            } else {
              let file_name =
                format!("{}/~/{}.html", short_path.as_str(), current_symbol);

              vec![(file_name, ctx.render("pages/redirect", &redirect))]
            }
>>>>>>> 5048e1be
          }
        }
      }));

      let index = pages::IndexCtx::new(
        &ctx,
        Some(specifier),
        &doc_nodes_by_url,
        partitions_for_nodes,
        Some(short_path.clone()),
      );

<<<<<<< HEAD
      files.insert(format!("{}/~/index.html", short_path.path), index);
=======
      if options.composable_output {
        let dir = format!("{}/~", short_path.as_str());
        files.insert(
          format!("{dir}/sidepanel.html"),
          ctx.render(
            sidepanels::IndexSidepanelCtx::TEMPLATE,
            &index.sidepanel_ctx,
          ),
        );

        files.insert(
          format!("{dir}/breadcrumbs.html"),
          ctx.render(util::BreadcrumbsCtx::TEMPLATE, &index.breadcrumbs_ctx),
        );

        if index.module_doc.is_some() || index.all_symbols.is_some() {
          let mut out = String::new();

          if let Some(module_doc) = index.module_doc {
            out.push_str(
              &ctx.render(jsdoc::ModuleDocCtx::TEMPLATE, &module_doc),
            );
          }

          if let Some(all_symbols) = index.all_symbols {
            out.push_str(&ctx.render(SymbolContentCtx::TEMPLATE, &all_symbols));
          }

          files.insert(format!("{dir}/content.html"), out);
        }
      } else {
        files.insert(
          format!("{}/~/index.html", short_path.as_str()),
          ctx.render(pages::IndexCtx::TEMPLATE, &index),
        );
      }
>>>>>>> 5048e1be
    }
  }

  files.insert(STYLESHEET_FILENAME.into(), STYLESHEET.into());
  files.insert(
    SEARCH_INDEX_FILENAME.into(),
    search::get_search_index_file(&ctx, &doc_nodes_by_url)?,
  );
  files.insert(SCRIPT_FILENAME.into(), SCRIPT_JS.into());

  if !options.composable_output {
    files.insert(PAGE_STYLESHEET_FILENAME.into(), PAGE_STYLESHEET.into());
    files.insert(FUSE_FILENAME.into(), FUSE_JS.into());
    files.insert(SEARCH_FILENAME.into(), SEARCH_JS.into());
  }

  Ok(files)
}

pub fn find_common_ancestor<'a>(
  urls: impl Iterator<Item = &'a ModuleSpecifier>,
  single_file_is_common_ancestor: bool,
) -> Option<PathBuf> {
  let paths: Vec<PathBuf> = urls
    .filter_map(|url| {
      if url.scheme() == "file" {
        url.to_file_path().ok()
      } else {
        None
      }
    })
    .collect();

  if paths.is_empty() || paths.len() == 1 && !single_file_is_common_ancestor {
    return None;
  }

  let shortest_path = paths
    .iter()
    .min_by_key(|path| path.components().count())
    .unwrap();

  let mut common_ancestor = PathBuf::new();

  for (index, component) in shortest_path.components().enumerate() {
    if paths.iter().all(|path| {
      path.components().count() > index
        && path.components().nth(index) == Some(component)
    }) {
      common_ancestor.push(component);
    } else {
      break;
    }
  }

  if common_ancestor.as_os_str().is_empty()
    || common_ancestor == PathBuf::from("/")
  {
    None
  } else {
    Some(common_ancestor)
  }
}

#[cfg(test)]
mod test {
  use super::*;

  #[cfg(not(windows))]
  #[test]
  fn common_ancestor_root() {
    run_common_ancestor_test(
      &[
        "file:///bytes.ts",
        "file:///colors.ts",
        "file:///duration.ts",
        "file:///printf.ts",
      ],
      false,
      None,
    );
  }

  #[test]
  fn common_ancestor_single_file() {
    run_common_ancestor_test(&["file:///a/a.ts"], false, None);
  }

  #[test]
  fn common_ancestor_multiple_files() {
    run_common_ancestor_test(
      &["file:///a/a.ts", "file:///a/b.ts"],
      false,
      Some("file:///a/"),
    );
  }

  #[test]
  fn common_ancestor_single_file_single_mode() {
    run_common_ancestor_test(&["file:///a/a.ts"], true, Some("file:///a/a.ts"));
  }

  #[test]
  fn common_ancestor_multiple_file_single_mode() {
    run_common_ancestor_test(
      &["file:///a/a.ts", "file:///a/b.ts"],
      true,
      Some("file:///a/"),
    );
  }

  #[track_caller]
  fn run_common_ancestor_test(
    specifiers: &[&str],
    single_file_is_common_ancestor: bool,
    expected: Option<&str>,
  ) {
    let map = specifiers
      .iter()
      .map(|specifier| normalize_specifier(specifier))
      .collect::<Vec<_>>();

    let common_ancestor =
      find_common_ancestor(map.iter(), single_file_is_common_ancestor);
    assert_eq!(
      common_ancestor,
      expected.map(|e| normalize_specifier(e).to_file_path().unwrap()),
    );
  }

  fn normalize_specifier(specifier: &str) -> ModuleSpecifier {
    if cfg!(windows) {
      ModuleSpecifier::parse(&specifier.replace("file:///", "file:///c:/"))
        .unwrap()
    } else {
      ModuleSpecifier::parse(specifier).unwrap()
    }
  }
}<|MERGE_RESOLUTION|>--- conflicted
+++ resolved
@@ -83,11 +83,7 @@
   pub href_resolver: Rc<dyn HrefResolver>,
   pub usage_composer: Option<UsageComposer>,
   pub rewrite_map: Option<IndexMap<ModuleSpecifier, String>>,
-<<<<<<< HEAD
-  pub sidebar_flatten_namespaces: bool,
-=======
   pub composable_output: bool,
->>>>>>> 5048e1be
 }
 
 pub struct GenerateCtx<'ctx> {
@@ -102,12 +98,7 @@
   pub href_resolver: Rc<dyn HrefResolver>,
   pub usage_composer: Option<UsageComposer>,
   pub rewrite_map: Option<IndexMap<ModuleSpecifier, String>>,
-<<<<<<< HEAD
-  pub single_file_mode: bool,
-=======
-  pub hide_module_doc_title: bool,
   pub file_mode: FileMode,
->>>>>>> 5048e1be
   pub sidebar_hide_all_symbols: bool,
 }
 
@@ -492,15 +483,9 @@
     href_resolver: options.href_resolver,
     usage_composer: options.usage_composer,
     rewrite_map: options.rewrite_map,
-<<<<<<< HEAD
-    single_file_mode: doc_nodes_by_url.len() == 1,
-    sidebar_hide_all_symbols: false,
-    sidebar_flatten_namespaces: options.sidebar_flatten_namespaces,
-=======
     hide_module_doc_title: file_mode == FileMode::SingleDts,
     sidebar_hide_all_symbols: file_mode == FileMode::SingleDts,
     file_mode,
->>>>>>> 5048e1be
   };
   let mut files = HashMap::new();
 
@@ -565,15 +550,7 @@
     let partitions_by_kind =
       partition::partition_nodes_by_entrypoint(&all_doc_nodes, true);
 
-<<<<<<< HEAD
-    let all_symbols_render = pages::render_all_symbols_page(
-      &ctx,
-      partitions_by_kind,
-      &doc_nodes_by_url,
-    );
-    files.insert("./all_symbols.html".to_string(), all_symbols_render);
-=======
-    let all_symbols = pages::AllSymbolsCtx::new(&ctx, partitions_by_kind);
+    let all_symbols = pages::AllSymbolsCtx::new(&ctx, partitions_by_kind, &doc_nodes_by_url);
 
     if options.composable_output {
       files.insert(
@@ -592,7 +569,6 @@
         ctx.render(pages::AllSymbolsCtx::TEMPLATE, &all_symbols),
       );
     }
->>>>>>> 5048e1be
   }
 
   // Pages for all discovered symbols
@@ -632,25 +608,9 @@
               Some(short_path.clone()),
             );
 
-<<<<<<< HEAD
-            let file_name =
-              format!("{}/~/{}.html", short_path.path, symbol_group_ctx.name);
-
-            let page_ctx = pages::PageCtx {
-              html_head_ctx,
-              sidepanel_ctx,
-              symbol_group_ctx,
-              breadcrumbs_ctx,
-            };
-
-            let symbol_page =
-              ctx.hbs.render("pages/symbol", &page_ctx).unwrap();
-
-            (file_name, symbol_page)
-=======
             if options.composable_output {
               let dir_name =
-                format!("{}/~/{}", short_path.as_str(), symbol_group_ctx.name);
+                format!("{}/~/{}", short_path.path, symbol_group_ctx.name);
 
               vec![
                 (
@@ -667,12 +627,8 @@
                   ctx.render(SymbolGroupCtx::TEMPLATE, &symbol_group_ctx),
                 ),
               ]
-            } else {
-              let file_name = format!(
-                "{}/~/{}.html",
-                short_path.as_str(),
-                symbol_group_ctx.name
-              );
+            } else {let file_name =
+                format!("{}/~/{}.html", short_path.path, symbol_group_ctx.name);
 
               let page_ctx = pages::SymbolPageCtx {
                 html_head_ctx,
@@ -686,40 +642,27 @@
 
               vec![(file_name, symbol_page)]
             }
->>>>>>> 5048e1be
           }
           SymbolPage::Redirect {
             current_symbol,
             href,
           } => {
-<<<<<<< HEAD
-            let symbol_page = ctx
-              .hbs
-              .render("pages/redirect", &serde_json::json!({ "path": href }))
-              .unwrap();
-
-            let file_name =
-              format!("{}/~/{}.html", short_path.path, current_symbol);
-
-            (file_name, symbol_page)
-=======
             let redirect = serde_json::json!({ "path": href });
 
             if options.composable_output {
               let file_name = format!(
                 "{}/~/{}/redirect.json",
-                short_path.as_str(),
+                short_path.path,
                 current_symbol
               );
 
               vec![(file_name, serde_json::to_string(&redirect).unwrap())]
             } else {
               let file_name =
-                format!("{}/~/{}.html", short_path.as_str(), current_symbol);
+                format!("{}/~/{}.html", short_path.path, current_symbol);
 
               vec![(file_name, ctx.render("pages/redirect", &redirect))]
             }
->>>>>>> 5048e1be
           }
         }
       }));
@@ -732,11 +675,8 @@
         Some(short_path.clone()),
       );
 
-<<<<<<< HEAD
-      files.insert(format!("{}/~/index.html", short_path.path), index);
-=======
       if options.composable_output {
-        let dir = format!("{}/~", short_path.as_str());
+        let dir = format!("{}/~", short_path.path);
         files.insert(
           format!("{dir}/sidepanel.html"),
           ctx.render(
@@ -767,11 +707,10 @@
         }
       } else {
         files.insert(
-          format!("{}/~/index.html", short_path.as_str()),
+          format!("{}/~/index.html", short_path.path),
           ctx.render(pages::IndexCtx::TEMPLATE, &index),
         );
       }
->>>>>>> 5048e1be
     }
   }
 
