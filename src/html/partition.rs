use super::DocNodeWithContext;
use super::GenerateCtx;
<<<<<<< HEAD
use super::ShortPath;
=======
use super::{DocNodeKindWithDrilldown, FileMode};
>>>>>>> 5048e1be
use crate::js_doc::JsDocTag;
use crate::DocNodeKind;
use indexmap::IndexMap;
use std::cmp::Ordering;
use std::rc::Rc;

pub type Partition = IndexMap<String, Vec<DocNodeWithContext>>;

pub fn partition_nodes_by_name(doc_nodes: &[DocNodeWithContext]) -> Partition {
  let mut partitions = IndexMap::default();

  for node in doc_nodes {
    if matches!(node.kind, DocNodeKind::ModuleDoc | DocNodeKind::Import)
      || node.declaration_kind == crate::node::DeclarationKind::Private
    {
      continue;
    }

    partitions
      .entry(node.get_name().to_string())
      .or_insert(vec![])
      .push(node.clone());
  }

  for val in partitions.values_mut() {
    val.sort_by_key(|n| n.kind);
  }

  partitions.sort_by(|k1, _v1, k2, _v2| k1.cmp(k2));

  partitions
}

pub fn partition_nodes_by_kind(
  doc_nodes: &[DocNodeWithContext],
  flatten_namespaces: bool,
) -> Partition {
  fn partition_nodes_by_kind_inner(
    partitions: &mut IndexMap<
      DocNodeKindWithDrilldown,
      Vec<DocNodeWithContext>,
    >,
    doc_nodes: &[DocNodeWithContext],
    flatten_namespaces: bool,
  ) {
    for node in doc_nodes {
      if matches!(node.kind, DocNodeKind::ModuleDoc | DocNodeKind::Import)
        || node.declaration_kind == crate::node::DeclarationKind::Private
      {
        continue;
      }

      if flatten_namespaces && node.kind == DocNodeKind::Namespace {
        let namespace_def = node.namespace_def.as_ref().unwrap();
        let mut namespace = (*node.ns_qualifiers).clone();
        namespace.push(node.get_name().to_string());

        let ns_qualifiers = Rc::new(namespace);

        partition_nodes_by_kind_inner(
          partitions,
          &namespace_def
            .elements
            .iter()
            .map(|element| {
              let mut child = node.create_child(element.clone());
              child.ns_qualifiers = ns_qualifiers.clone();
              child
            })
            .collect::<Vec<_>>(),
          true,
        );
      }

      if let Some((node_kind, nodes)) =
        partitions.iter_mut().find(|(kind, nodes)| {
          nodes.iter().any(|n| {
            n.get_name() == node.get_name()
              && n.kind_with_drilldown != node.kind_with_drilldown
              && kind != &&node.kind_with_drilldown
          })
        })
      {
        assert_ne!(node_kind, &node.kind_with_drilldown);

        nodes.push(node.clone());
      } else {
        let entry = partitions.entry(node.kind_with_drilldown).or_default();
        if !entry.iter().any(|n| n.get_name() == node.get_name()) {
          entry.push(node.clone());
        }
      }
    }
  }

  let mut partitions = IndexMap::default();

  partition_nodes_by_kind_inner(&mut partitions, doc_nodes, flatten_namespaces);

  for (_kind, nodes) in partitions.iter_mut() {
    nodes.sort_by(compare_node);
  }

  partitions
    .sorted_by(|kind1, _nodes1, kind2, _nodes2| kind1.cmp(kind2))
    .map(|(kind, nodes)| {
      (
        super::DocNodeKindCtx::from(kind).title_plural.to_string(),
        nodes,
      )
    })
    .collect()
}

pub fn partition_nodes_by_category(
  doc_nodes: &[DocNodeWithContext],
  flatten_namespaces: bool,
) -> Partition {
  fn partition_nodes_by_category_inner(
    partitions: &mut Partition,
    doc_nodes: &[DocNodeWithContext],
    flatten_namespaces: bool,
  ) {
    for node in doc_nodes {
      if matches!(node.kind, DocNodeKind::ModuleDoc | DocNodeKind::Import)
        || node.declaration_kind == crate::node::DeclarationKind::Private
      {
        continue;
      }

      if flatten_namespaces && node.kind == DocNodeKind::Namespace {
        let namespace_def = node.namespace_def.as_ref().unwrap();
        let mut namespace = (*node.ns_qualifiers).clone();
        namespace.push(node.get_name().to_string());

        let ns_qualifiers = Rc::new(namespace);

        partition_nodes_by_category_inner(
          partitions,
          &namespace_def
            .elements
            .iter()
            .map(|element| {
              let mut child = node.create_child(element.clone());
              child.ns_qualifiers = ns_qualifiers.clone();
              child
            })
            .collect::<Vec<_>>(),
          true,
        )
      }

      let category = node
        .js_doc
        .tags
        .iter()
        .find_map(|tag| {
          if let JsDocTag::Category { doc } = tag {
            Some(doc.trim().to_owned())
          } else {
            None
          }
        })
        .unwrap_or(String::from("Uncategorized"));

      let entry = partitions.entry(category).or_default();

      if !entry
        .iter()
        .any(|n| n.get_name() == node.get_name() && n.kind == node.kind)
      {
        entry.push(node.clone());
      }
    }
  }

  let mut partitions = IndexMap::default();

  partition_nodes_by_category_inner(
    &mut partitions,
    doc_nodes,
    flatten_namespaces,
  );

  for (_kind, nodes) in partitions.iter_mut() {
    nodes.sort_by(compare_node);
  }

  partitions
    .sorted_by(|key1, _value1, key2, _value2| {
      match (key1.as_str(), key2.as_str()) {
        ("Uncategorized", _) => Ordering::Greater,
        (_, "Uncategorized") => Ordering::Less,
        _ => match key1.cmp(key2) {
          Ordering::Greater => Ordering::Greater,
          Ordering::Less => Ordering::Less,
          Ordering::Equal => unreachable!(),
        },
      }
    })
    .collect()
}

<<<<<<< HEAD
pub type EntrypointPartition = IndexMap<Rc<ShortPath>, Vec<DocNodeWithContext>>;

pub fn partition_nodes_by_entrypoint(
  doc_nodes: &[DocNodeWithContext],
  flatten_namespaces: bool,
) -> EntrypointPartition {
  fn partition_nodes_by_entrypoint_inner(
    partitions: &mut EntrypointPartition,
    doc_nodes: &[DocNodeWithContext],
    flatten_namespaces: bool,
  ) {
    for node in doc_nodes {
      if matches!(node.kind, DocNodeKind::ModuleDoc | DocNodeKind::Import)
        || node.declaration_kind == crate::node::DeclarationKind::Private
      {
        continue;
      }

      if flatten_namespaces && node.kind == DocNodeKind::Namespace {
        let namespace_def = node.namespace_def.as_ref().unwrap();
        let mut namespace = (*node.ns_qualifiers).clone();
        namespace.push(node.get_name().to_string());

        let ns_qualifiers = Rc::new(namespace);

        partition_nodes_by_entrypoint_inner(
          partitions,
          &namespace_def
            .elements
            .iter()
            .map(|element| {
              let mut child = node.create_child(element.clone());
              child.ns_qualifiers = ns_qualifiers.clone();
              child
            })
            .collect::<Vec<_>>(),
          true,
        )
      }

      let entry = partitions.entry(node.origin.clone()).or_default();

      if !entry
        .iter()
        .any(|n| n.get_name() == node.get_name() && n.kind == node.kind)
      {
        entry.push(node.clone());
      }
    }
  }

  let mut partitions = IndexMap::default();

  partition_nodes_by_entrypoint_inner(
    &mut partitions,
    doc_nodes,
    flatten_namespaces,
  );

  for (_kind, nodes) in partitions.iter_mut() {
    nodes.sort_by_key(|n| n.get_name().to_string());
  }

  partitions
    .sorted_by(|key1, _value1, key2, _value2| {
      key1
        .is_main
        .cmp(&key2.is_main)
        .then_with(|| key1.display_name().cmp(&key2.display_name()))
    })
    .collect()
=======
fn compare_node(
  node1: &DocNodeWithContext,
  node2: &DocNodeWithContext,
) -> Ordering {
  let node1_is_deprecated = node1
    .js_doc
    .tags
    .iter()
    .any(|tag| matches!(tag, JsDocTag::Deprecated { .. }));
  let node2_is_deprecated = node2
    .js_doc
    .tags
    .iter()
    .any(|tag| matches!(tag, JsDocTag::Deprecated { .. }));

  (!node2_is_deprecated)
    .cmp(&!node1_is_deprecated)
    .then_with(|| {
      node1
        .get_name()
        .cmp(node2.get_name())
        .then_with(|| node1.kind.cmp(&node2.kind))
    })
>>>>>>> 5048e1be
}

pub fn get_partitions_for_file(
  ctx: &GenerateCtx,
  doc_nodes: &[DocNodeWithContext],
) -> Partition {
  let categories = partition_nodes_by_category(
    doc_nodes,
    ctx.file_mode == FileMode::SingleDts,
  );

  if categories.len() == 1 && categories.contains_key("Uncategorized") {
    partition_nodes_by_kind(doc_nodes, ctx.file_mode == FileMode::SingleDts)
  } else {
    categories
  }
}

pub fn get_partitions_for_main_entrypoint(
  ctx: &GenerateCtx,
  doc_nodes_by_url: &super::ContextDocNodesByUrl,
) -> Partition {
  let doc_nodes = ctx
    .main_entrypoint
    .as_ref()
    .and_then(|main_entrypoint| doc_nodes_by_url.get(main_entrypoint));

  if let Some(doc_nodes) = doc_nodes {
    get_partitions_for_file(ctx, doc_nodes)
  } else {
    Default::default()
  }
}<|MERGE_RESOLUTION|>--- conflicted
+++ resolved
@@ -1,10 +1,7 @@
 use super::DocNodeWithContext;
 use super::GenerateCtx;
-<<<<<<< HEAD
 use super::ShortPath;
-=======
 use super::{DocNodeKindWithDrilldown, FileMode};
->>>>>>> 5048e1be
 use crate::js_doc::JsDocTag;
 use crate::DocNodeKind;
 use indexmap::IndexMap;
@@ -208,7 +205,6 @@
     .collect()
 }
 
-<<<<<<< HEAD
 pub type EntrypointPartition = IndexMap<Rc<ShortPath>, Vec<DocNodeWithContext>>;
 
 pub fn partition_nodes_by_entrypoint(
@@ -280,7 +276,8 @@
         .then_with(|| key1.display_name().cmp(&key2.display_name()))
     })
     .collect()
-=======
+}
+
 fn compare_node(
   node1: &DocNodeWithContext,
   node2: &DocNodeWithContext,
@@ -304,7 +301,6 @@
         .cmp(node2.get_name())
         .then_with(|| node1.kind.cmp(&node2.kind))
     })
->>>>>>> 5048e1be
 }
 
 pub fn get_partitions_for_file(
