[package]
name = "deno_doc"
version = "0.69.0"
edition = "2021"
description = "doc generation for deno"
authors = ["the Deno authors"]
license = "MIT"
repository = "https://github.com/denoland/deno_doc"

[lib]
crate-type = ["cdylib", "rlib"]
name = "deno_doc"

[dependencies]
anyhow = "1.0.58"
cfg-if = "1.0.0"
deno_ast = "0.29.3"
<<<<<<< HEAD
deno_graph = { version = "0.56.3", features = ["type_tracing"], path = "../deno_graph" }
=======
deno_graph = "0.57.0"
>>>>>>> c5bc4f1c
futures = "0.3.26"
import_map = "0.15.0"
lazy_static = "1.4.0"
regex = "1.6.0"
serde = { version = "1.0.140", features = ["derive"] }
serde_json = { version = "1.0.82", features = [ "preserve_order" ] }
termcolor = "1.1.2"

console_error_panic_hook = { version = "0.1.7", optional = true }
js-sys = { version = "=0.3.63", optional = true }
serde-wasm-bindgen = { version = "=0.5.0", optional = true }
wasm-bindgen = { version = "=0.2.86", optional = true }
wasm-bindgen-futures = { version = "=0.4.36", optional = true }

[dev-dependencies]
criterion = { version = "0.4.0", features = ["async_futures", "html_reports"] }
tokio = { version = "1.25.0", features = ["full"] }
pretty_assertions = "1.0.0"

[features]
default = ["rust"]
rust = []
wasm = ["js-sys", "serde-wasm-bindgen", "wasm-bindgen", "wasm-bindgen-futures", "console_error_panic_hook"]

[profile.release]
codegen-units = 1
incremental = true
lto = true
opt-level = "s"<|MERGE_RESOLUTION|>--- conflicted
+++ resolved
@@ -15,11 +15,7 @@
 anyhow = "1.0.58"
 cfg-if = "1.0.0"
 deno_ast = "0.29.3"
-<<<<<<< HEAD
-deno_graph = { version = "0.56.3", features = ["type_tracing"], path = "../deno_graph" }
-=======
-deno_graph = "0.57.0"
->>>>>>> c5bc4f1c
+deno_graph = { version = "0.57.0", features = ["type_tracing"] }
 futures = "0.3.26"
 import_map = "0.15.0"
 lazy_static = "1.4.0"
