--- conflicted
+++ resolved
@@ -14,13 +14,8 @@
 [dependencies]
 anyhow = "1.0.58"
 cfg-if = "1.0.0"
-<<<<<<< HEAD
-deno_ast = "0.29.3"
-deno_graph = { version = "0.57.0", features = ["type_tracing"] }
-=======
 deno_ast = "0.30.0"
-deno_graph = "0.58.0"
->>>>>>> eda87ccb
+deno_graph = { version = "0.58.0", features = ["type_tracing"] }
 futures = "0.3.26"
 import_map = "0.15.0"
 lazy_static = "1.4.0"
